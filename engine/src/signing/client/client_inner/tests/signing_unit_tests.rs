--- conflicted
+++ resolved
@@ -22,13 +22,8 @@
 
     let key = c1.get_key(key_id).expect("no key").to_owned();
 
-<<<<<<< HEAD
     c1.legacy_signing_manager
-        .on_request_to_sign(MESSAGE_HASH.clone(), key, SIGN_INFO.clone());
-=======
-    c1.signing_manager
         .on_request_to_sign(MESSAGE_HASH.clone(), key, sign_info.clone());
->>>>>>> 7dd73efc
 
     assert_eq!(
         get_stage_for_msg(&c1, &message_info),
@@ -63,13 +58,8 @@
 
     let key = c1.get_key(key_id).expect("no key").to_owned();
 
-<<<<<<< HEAD
     c1.legacy_signing_manager
-        .on_request_to_sign(MESSAGE_HASH.clone(), key, SIGN_INFO.clone());
-=======
-    c1.signing_manager
         .on_request_to_sign(MESSAGE_HASH.clone(), key, sign_info.clone());
->>>>>>> 7dd73efc
 
     assert_eq!(signing_delayed_count(&c1, &message_info), 0);
 
@@ -188,11 +178,7 @@
     let mut c1_p2 = phase2.clients[0].clone();
     let local_sig = phase3.local_sigs[1].clone();
 
-<<<<<<< HEAD
-    let m = sig_data_to_p2p(local_sig, &VALIDATOR_IDS[1], &MESSAGE_INFO);
-=======
-    let m = sig_to_p2p(local_sig, &VALIDATOR_IDS[1], &message_info);
->>>>>>> 7dd73efc
+    let m = sig_data_to_p2p(local_sig, &VALIDATOR_IDS[1], &message_info);
 
     c1_p2.process_p2p_message(m);
 
@@ -245,25 +231,17 @@
         .get(&VALIDATOR_IDS[0])
         .unwrap()
         .clone();
-<<<<<<< HEAD
-    let m = keygen_data_to_p2p(sec2_1, &VALIDATOR_IDS[1], KEY_ID);
-    c1.process_p2p_mq_message(m);
-=======
-    let m = sec2_to_p2p_keygen(sec2_1, &VALIDATOR_IDS[1]);
+
+    let m = sec2_to_p2p_keygen(sec2_1, &VALIDATOR_IDS[1], *CEREMONY_ID);
     c1.process_p2p_message(m);
->>>>>>> 7dd73efc
 
     let sec2_2 = keygen_states.keygen_phase2.sec2_vec[2]
         .get(&VALIDATOR_IDS[0])
         .unwrap()
         .clone();
-<<<<<<< HEAD
-    let m = keygen_data_to_p2p(sec2_2, &VALIDATOR_IDS[2], KEY_ID);
-    c1.process_p2p_mq_message(m);
-=======
-    let m = sec2_to_p2p_keygen(sec2_2, &VALIDATOR_IDS[2]);
+
+    let m = keygen_data_to_p2p(sec2_2, &VALIDATOR_IDS[2], *CEREMONY_ID);
     c1.process_p2p_message(m);
->>>>>>> 7dd73efc
 
     assert_eq!(
         keygen_stage_for(&c1, *CEREMONY_ID),
@@ -320,13 +298,8 @@
     let mut c1 = states.sign_phase1.clients[0].clone();
 
     assert_eq!(
-<<<<<<< HEAD
-        c1.legacy_signing_manager
-            .get_state_for(&MESSAGE_INFO)
-=======
-        c1.signing_manager
-            .get_state_for(&message_info)
->>>>>>> 7dd73efc
+        c1.legacy_signing_manager
+            .get_state_for(&message_info)
             .unwrap()
             .get_stage(),
         SigningStage::AwaitingBroadcast1
@@ -352,14 +325,10 @@
         ))
     );
 
-<<<<<<< HEAD
     assert!(c1
         .legacy_signing_manager
-        .get_state_for(&MESSAGE_INFO)
+        .get_state_for(&message_info)
         .is_none());
-=======
-    assert!(c1.signing_manager.get_state_for(&message_info).is_none());
->>>>>>> 7dd73efc
 }
 
 /// Test that signing state times out during phase 2
@@ -374,13 +343,8 @@
     let mut c1 = states.sign_phase2.clients[0].clone();
 
     assert_eq!(
-<<<<<<< HEAD
-        c1.legacy_signing_manager
-            .get_state_for(&MESSAGE_INFO)
-=======
-        c1.signing_manager
-            .get_state_for(&message_info)
->>>>>>> 7dd73efc
+        c1.legacy_signing_manager
+            .get_state_for(&message_info)
             .unwrap()
             .get_stage(),
         SigningStage::AwaitingSecret2
@@ -404,14 +368,10 @@
         ))
     );
 
-<<<<<<< HEAD
     assert!(c1
         .legacy_signing_manager
-        .get_state_for(&MESSAGE_INFO)
+        .get_state_for(&message_info)
         .is_none());
-=======
-    assert!(c1.signing_manager.get_state_for(&message_info).is_none());
->>>>>>> 7dd73efc
 }
 
 /// Test that signing state times out during phase 3
@@ -426,13 +386,8 @@
     let mut c1 = states.sign_phase3.clients[0].clone();
 
     assert_eq!(
-<<<<<<< HEAD
-        c1.legacy_signing_manager
-            .get_state_for(&MESSAGE_INFO)
-=======
-        c1.signing_manager
-            .get_state_for(&message_info)
->>>>>>> 7dd73efc
+        c1.legacy_signing_manager
+            .get_state_for(&message_info)
             .unwrap()
             .get_stage(),
         SigningStage::AwaitingLocalSig3
@@ -455,14 +410,10 @@
         ))
     );
 
-<<<<<<< HEAD
     assert!(c1
         .legacy_signing_manager
-        .get_state_for(&MESSAGE_INFO)
+        .get_state_for(&message_info)
         .is_none());
-=======
-    assert!(c1.signing_manager.get_state_for(&message_info).is_none());
->>>>>>> 7dd73efc
 }
 
 // test that a request to sign for a message that is already in use
@@ -477,13 +428,8 @@
     let mut c1 = states.sign_phase3.clients[0].clone();
 
     assert_eq!(
-<<<<<<< HEAD
-        c1.legacy_signing_manager
-            .get_state_for(&MESSAGE_INFO)
-=======
-        c1.signing_manager
-            .get_state_for(&message_info)
->>>>>>> 7dd73efc
+        c1.legacy_signing_manager
+            .get_state_for(&message_info)
             .unwrap()
             .get_stage(),
         SigningStage::AwaitingLocalSig3
@@ -496,14 +442,9 @@
     ));
 
     // Previous state should be unaffected
-    assert_eq!(
-<<<<<<< HEAD
-        c1.legacy_signing_manager
-            .get_state_for(&MESSAGE_INFO)
-=======
-        c1.signing_manager
-            .get_state_for(&message_info)
->>>>>>> 7dd73efc
+assert_eq!(
+        c1.legacy_signing_manager
+            .get_state_for(&message_info)
             .unwrap()
             .get_stage(),
         SigningStage::AwaitingLocalSig3
@@ -522,13 +463,8 @@
     let mut c1 = states.sign_phase1.clients[0].clone();
 
     assert_eq!(
-<<<<<<< HEAD
-        c1.legacy_signing_manager
-            .get_state_for(&MESSAGE_INFO)
-=======
-        c1.signing_manager
-            .get_state_for(&message_info)
->>>>>>> 7dd73efc
+        c1.legacy_signing_manager
+            .get_state_for(&message_info)
             .unwrap()
             .get_stage(),
         SigningStage::AwaitingBroadcast1
@@ -550,13 +486,8 @@
 
     // just check that we didn't advance to the next phase
     assert_eq!(
-<<<<<<< HEAD
-        c1.legacy_signing_manager
-            .get_state_for(&MESSAGE_INFO)
-=======
-        c1.signing_manager
-            .get_state_for(&message_info)
->>>>>>> 7dd73efc
+        c1.legacy_signing_manager
+            .get_state_for(&message_info)
             .unwrap()
             .get_stage(),
         SigningStage::AwaitingBroadcast1
@@ -576,13 +507,8 @@
     let mut c1 = states.sign_phase1.clients[0].clone();
 
     assert_eq!(
-<<<<<<< HEAD
-        c1.legacy_signing_manager
-            .get_state_for(&MESSAGE_INFO)
-=======
-        c1.signing_manager
-            .get_state_for(&message_info)
->>>>>>> 7dd73efc
+        c1.legacy_signing_manager
+            .get_state_for(&message_info)
             .unwrap()
             .get_stage(),
         SigningStage::AwaitingBroadcast1
@@ -604,13 +530,8 @@
 
     // make sure we did not advance the stage of message 1
     assert_eq!(
-<<<<<<< HEAD
-        c1.legacy_signing_manager
-            .get_state_for(&MESSAGE_INFO)
-=======
-        c1.signing_manager
-            .get_state_for(&message_info)
->>>>>>> 7dd73efc
+        c1.legacy_signing_manager
+            .get_state_for(&message_info)
             .unwrap()
             .get_stage(),
         SigningStage::AwaitingBroadcast1
@@ -629,13 +550,8 @@
     let mut c1 = states.sign_phase1.clients[0].clone();
 
     assert_eq!(
-<<<<<<< HEAD
-        c1.legacy_signing_manager
-            .get_state_for(&MESSAGE_INFO)
-=======
-        c1.signing_manager
-            .get_state_for(&message_info)
->>>>>>> 7dd73efc
+        c1.legacy_signing_manager
+            .get_state_for(&message_info)
             .unwrap()
             .get_stage(),
         SigningStage::AwaitingBroadcast1
@@ -649,13 +565,8 @@
 
     // make sure we the signing is abandoned
     assert_eq!(
-<<<<<<< HEAD
-        c1.legacy_signing_manager
-            .get_state_for(&MESSAGE_INFO)
-=======
-        c1.signing_manager
-            .get_state_for(&message_info)
->>>>>>> 7dd73efc
+        c1.legacy_signing_manager
+            .get_state_for(&message_info)
             .unwrap()
             .get_stage(),
         SigningStage::Abandoned
@@ -676,14 +587,10 @@
     c1.cleanup();
 
     // check that the signing was cleaned up
-<<<<<<< HEAD
     assert!(c1
         .legacy_signing_manager
-        .get_state_for(&MESSAGE_INFO)
+        .get_state_for(&message_info)
         .is_none());
-=======
-    assert!(c1.signing_manager.get_state_for(&message_info).is_none());
->>>>>>> 7dd73efc
 
     // make sure the timeout is not triggered for the abandoned signing
     assert_eq!(helpers::check_for_inner_event(&mut rx).await, None);
@@ -701,13 +608,8 @@
     let mut c1 = states.sign_phase2.clients[0].clone();
 
     assert_eq!(
-<<<<<<< HEAD
-        c1.legacy_signing_manager
-            .get_state_for(&MESSAGE_INFO)
-=======
-        c1.signing_manager
-            .get_state_for(&message_info)
->>>>>>> 7dd73efc
+        c1.legacy_signing_manager
+            .get_state_for(&message_info)
             .unwrap()
             .get_stage(),
         SigningStage::AwaitingSecret2
@@ -724,13 +626,8 @@
 
     // make sure we the signing is abandoned
     assert_eq!(
-<<<<<<< HEAD
-        c1.legacy_signing_manager
-            .get_state_for(&MESSAGE_INFO)
-=======
-        c1.signing_manager
-            .get_state_for(&message_info)
->>>>>>> 7dd73efc
+        c1.legacy_signing_manager
+            .get_state_for(&message_info)
             .unwrap()
             .get_stage(),
         SigningStage::Abandoned
@@ -751,14 +648,10 @@
     c1.cleanup();
 
     // check that the signing was cleaned up
-<<<<<<< HEAD
     assert!(c1
         .legacy_signing_manager
-        .get_state_for(&MESSAGE_INFO)
+        .get_state_for(&message_info)
         .is_none());
-=======
-    assert!(c1.signing_manager.get_state_for(&message_info).is_none());
->>>>>>> 7dd73efc
 
     // make sure the timeout is not triggered for the abandoned signing
     assert_eq!(helpers::check_for_inner_event(&mut rx).await, None);
@@ -777,13 +670,8 @@
     let mut c1 = states.sign_phase3.clients[0].clone();
 
     assert_eq!(
-<<<<<<< HEAD
-        c1.legacy_signing_manager
-            .get_state_for(&MESSAGE_INFO)
-=======
-        c1.signing_manager
-            .get_state_for(&message_info)
->>>>>>> 7dd73efc
+        c1.legacy_signing_manager
+            .get_state_for(&message_info)
             .unwrap()
             .get_stage(),
         SigningStage::AwaitingLocalSig3
@@ -792,23 +680,14 @@
     // send the local_sig from 0->1 back to client 0
     let bad_node = SIGNER_IDS[1].clone();
     let local_sig = states.sign_phase3.local_sigs[0].clone();
-<<<<<<< HEAD
-    let m = sig_data_to_p2p(local_sig, &bad_node, &MESSAGE_INFO);
-    c1.process_p2p_mq_message(m);
+
+    let m = sig_data_to_p2p(local_sig, &bad_node, &message_info);
+    c1.process_p2p_message(m);
 
     // make sure we the signing is abandoned
     assert_eq!(
         c1.legacy_signing_manager
-            .get_state_for(&MESSAGE_INFO)
-=======
-    let m = sig_to_p2p(local_sig, &bad_node, &message_info);
-    c1.process_p2p_message(m);
-
-    // make sure we the signing is abandoned
-    assert_eq!(
-        c1.signing_manager
-            .get_state_for(&message_info)
->>>>>>> 7dd73efc
+            .get_state_for(&message_info)
             .unwrap()
             .get_stage(),
         SigningStage::Abandoned
@@ -829,14 +708,10 @@
     c1.cleanup();
 
     // check that the signing was cleaned up
-<<<<<<< HEAD
     assert!(c1
         .legacy_signing_manager
-        .get_state_for(&MESSAGE_INFO)
+        .get_state_for(&message_info)
         .is_none());
-=======
-    assert!(c1.signing_manager.get_state_for(&message_info).is_none());
->>>>>>> 7dd73efc
 
     // make sure the timeout is not triggered for the abandoned signing
     assert_eq!(helpers::check_for_inner_event(&mut rx).await, None);
