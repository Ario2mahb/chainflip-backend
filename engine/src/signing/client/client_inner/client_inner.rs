use std::{collections::HashMap, convert::TryInto, fmt::Display, time::Duration};

use crate::{
    logging::COMPONENT_KEY,
    p2p::{AccountId, P2PMessage, P2PMessageCommand},
    signing::{
        client::{KeyId, MultisigInstruction, SigningInfo},
        crypto::{
            BigInt, ECPoint, ECScalar, KeyGenBroadcastMessage1, LegacySignature, VerifiableSS, FE,
            GE,
        },
        db::KeyDB,
        MessageHash, MessageInfo,
    },
};

use pallet_cf_vaults::CeremonyId;
use slog::o;
use sp_core::Hasher;
use sp_runtime::traits::Keccak256;
use tokio::sync::mpsc::UnboundedSender;

use super::{
    common::KeygenResultInfo, frost::SigningDataWrapped, key_store::KeyStore,
    keygen_manager::KeygenManager, signing_manager::SigningManager,
};

#[derive(Debug, Clone, PartialEq, Serialize, Deserialize)]
pub struct SchnorrSignature {
    /// Scalar component
    pub s: [u8; 32],
    /// Point component (commitment)
    pub r: secp256k1::PublicKey,
}

impl From<LegacySignature> for SchnorrSignature {
    fn from(sig: LegacySignature) -> Self {
        let s: [u8; 32] = sig.sigma.get_element().as_ref().clone();
        let r = sig.v.get_element();
        SchnorrSignature { s, r }
    }
}

<<<<<<< HEAD
=======
impl From<SchnorrSignature> for pallet_cf_vaults::SchnorrSigTruncPubkey {
    fn from(cfe_sig: SchnorrSignature) -> Self {
        // https://ethereum.stackexchange.com/questions/3542/how-are-ethereum-addresses-generated
        // Start with the public key (128 characters / 64 bytes)
        // Take the Keccak-256 hash of the public key. You should now have a string that is 64 characters / 32 bytes. (note: SHA3-256 eventually became the standard, but Ethereum uses Keccak)
        let hash = Keccak256::hash(&cfe_sig.r.serialize_uncompressed()).0;
        // Take the last 40 characters / 20 bytes of this public key (Keccak-256). Or, in other words, drop the first 24 characters / 12 bytes. These 40 characters / 20 bytes are the address. When prefixed with 0x it becomes 42 characters long.
        let eth_pub_key: [u8; 20] = hash[12..=32].try_into().expect("Is valid pubkey");
        Self {
            s: cfe_sig.s,
            eth_pub_key,
        }
    }
}

#[derive(Serialize, Deserialize, Clone, Debug)]
pub enum SigningData {
    Broadcast1(Broadcast1),
    Secret2(Secret2),
    LocalSig(LocalSig),
}

impl From<Broadcast1> for SigningData {
    fn from(bc1: Broadcast1) -> Self {
        SigningData::Broadcast1(bc1)
    }
}

impl Display for SigningData {
    fn fmt(&self, f: &mut std::fmt::Formatter<'_>) -> std::fmt::Result {
        // We are not interested in the exact contents most of the time
        match self {
            SigningData::Broadcast1(_) => write!(f, "Signing::Broadcast"),
            SigningData::Secret2(_) => write!(f, "Signing::Secret"),
            SigningData::LocalSig(_) => write!(f, "Signing::LocalSig"),
        }
    }
}

/// Protocol data plus the message to sign
#[derive(Serialize, Deserialize, Debug)]
pub struct SigningDataWrapped {
    pub data: SigningData,
    pub message: MessageInfo,
}

impl SigningDataWrapped {
    pub fn new<S>(data: S, message: MessageInfo) -> Self
    where
        S: Into<SigningData>,
    {
        SigningDataWrapped {
            data: data.into(),
            message,
        }
    }
}

impl From<SigningDataWrapped> for MultisigMessage {
    fn from(wrapped: SigningDataWrapped) -> Self {
        MultisigMessage::SigningMessage(wrapped)
    }
}

>>>>>>> 7dd73efc
#[derive(Serialize, Deserialize, Debug)]
pub enum MultisigMessage {
    KeyGenMessage(KeyGenMessageWrapped),
    SigningMessage(SigningDataWrapped),
}

use serde::{Deserialize, Serialize};
#[derive(Serialize, Deserialize, Clone, Debug)]
pub struct Broadcast1 {
    pub bc1: KeyGenBroadcastMessage1,
    pub blind: BigInt,
    pub y_i: GE,
}

#[derive(Serialize, Deserialize, Clone, Debug)]
pub struct Secret2 {
    pub vss: VerifiableSS<GE>,
    pub secret_share: FE,
}

impl From<Secret2> for KeygenData {
    fn from(sec2: Secret2) -> Self {
        KeygenData::Secret2(sec2)
    }
}
#[derive(Serialize, Deserialize, Clone, Debug)]
pub struct KeyGenMessageWrapped {
    pub ceremony_id: CeremonyId,
    pub message: KeygenData,
}

impl KeyGenMessageWrapped {
    pub fn new<M>(ceremony_id: CeremonyId, m: M) -> Self
    where
        M: Into<KeygenData>,
    {
        KeyGenMessageWrapped {
            ceremony_id,
            message: m.into(),
        }
    }
}

impl From<KeyGenMessageWrapped> for MultisigMessage {
    fn from(wrapped: KeyGenMessageWrapped) -> Self {
        MultisigMessage::KeyGenMessage(wrapped)
    }
}

#[derive(Serialize, Deserialize, Clone, Debug)]
pub enum KeygenData {
    Broadcast1(Broadcast1),
    Secret2(Secret2),
}

impl From<Broadcast1> for KeygenData {
    fn from(bc1: Broadcast1) -> Self {
        KeygenData::Broadcast1(bc1)
    }
}

impl Display for KeygenData {
    fn fmt(&self, f: &mut std::fmt::Formatter<'_>) -> std::fmt::Result {
        match &self {
            KeygenData::Broadcast1(_) => write!(f, "KeygenData::Broadcast1"),
            KeygenData::Secret2(_) => write!(f, "KeygenData::Secret2"),
        }
    }
}

#[derive(Debug, Clone, PartialEq, Serialize, Deserialize)]
pub enum Error {
    Unauthorised,
    Timeout,
    Invalid,
}

pub type CeremonyOutcomeResult<Output> = Result<Output, (Error, Vec<AccountId>)>;

#[derive(Debug, Clone, PartialEq, Serialize, Deserialize)]
pub struct CeremonyOutcome<Id, Output> {
<<<<<<< HEAD
    pub ceremony_id: Id,
    pub result: CeremonyOutcomeResult<Output>,
=======
    pub id: Id,
    pub result: Result<Output, (Error, Vec<AccountId>)>,
>>>>>>> 7dd73efc
}
impl<Id, Output> CeremonyOutcome<Id, Output> {
    pub fn success(id: Id, output: Output) -> Self {
        Self {
            id,
            result: Ok(output),
        }
    }
    pub fn unauthorised(id: Id, bad_validators: Vec<AccountId>) -> Self {
        Self {
            id,
            result: Err((Error::Unauthorised, bad_validators)),
        }
    }
    pub fn timeout(id: Id, bad_validators: Vec<AccountId>) -> Self {
        Self {
            id,
            result: Err((Error::Timeout, bad_validators)),
        }
    }
    pub fn invalid(id: Id, bad_validators: Vec<AccountId>) -> Self {
        Self {
            id,
            result: Err((Error::Invalid, bad_validators)),
        }
    }
}

/// The final result of a keygen ceremony
pub type KeygenOutcome = CeremonyOutcome<CeremonyId, secp256k1::PublicKey>;
/// The final result of a Signing ceremony
pub type SigningOutcome = CeremonyOutcome<MessageInfo, SchnorrSignature>;

#[derive(Debug, PartialEq)]
pub enum InnerEvent {
    P2PMessageCommand(P2PMessageCommand),
    SigningResult(SigningOutcome),
    KeygenResult(KeygenOutcome),
}

#[derive(Clone)]
pub struct MultisigClient<S>
where
    S: KeyDB,
{
    my_account_id: AccountId,
    key_store: KeyStore<S>,
    keygen: KeygenManager,
<<<<<<< HEAD
    pub signing_manager: SigningManager,
    event_sender: UnboundedSender<InnerEvent>,
=======
    pub signing_manager: SigningStateManager,
    inner_event_sender: UnboundedSender<InnerEvent>,
>>>>>>> 7dd73efc
    /// Requests awaiting a key
    pending_requests_to_sign: HashMap<KeyId, Vec<(MessageHash, SigningInfo)>>,
    logger: slog::Logger,
}

impl<S> MultisigClient<S>
where
    S: KeyDB,
{
    pub fn new(
        my_account_id: AccountId,
        db: S,
<<<<<<< HEAD
        event_sender: UnboundedSender<InnerEvent>,
=======
        inner_event_sender: UnboundedSender<InnerEvent>,
>>>>>>> 7dd73efc
        phase_timeout: Duration,
        logger: &slog::Logger,
    ) -> Self {
        MultisigClient {
            my_account_id: my_account_id.clone(),
            key_store: KeyStore::new(db),
            keygen: KeygenManager::new(
                my_account_id.clone(),
<<<<<<< HEAD
                event_sender.clone(),
                phase_timeout.clone(),
                logger,
            ),
            signing_manager: SigningManager::new(my_account_id, event_sender.clone(), logger),
            pending_requests_to_sign: Default::default(),
            event_sender,
            logger: logger.new(o!(COMPONENT_KEY => "MultisigClient")),
=======
                inner_event_sender.clone(),
                phase_timeout.clone(),
                logger,
            ),
            signing_manager: SigningStateManager::new(
                my_account_id,
                inner_event_sender.clone(),
                phase_timeout,
                logger,
            ),
            pending_requests_to_sign: Default::default(),
            inner_event_sender,
            logger: logger.new(o!(COMPONENT_KEY => "MultisigClientInner")),
>>>>>>> 7dd73efc
        }
    }

    #[cfg(test)]
    pub fn get_keygen(&self) -> &KeygenManager {
        &self.keygen
    }

    #[cfg(test)]
    pub fn get_key(&self, key_id: KeyId) -> Option<&KeygenResultInfo> {
        self.key_store.get_key(key_id)
    }

    #[cfg(test)]
    pub fn get_db(&self) -> &S {
        self.key_store.get_db()
    }

    #[cfg(test)]
    pub fn get_my_account_id(&self) -> AccountId {
        self.my_account_id.clone()
    }

    /// Change the time we wait until deleting all unresolved states
    #[cfg(test)]
    pub fn expire_all(&mut self) {
        self.keygen.expire_all();
        self.signing_manager.expire_all();
    }

    /// Clean up expired states
    pub fn cleanup(&mut self) {
        self.keygen.cleanup();
        self.signing_manager.cleanup();
    }

    fn add_pending(&mut self, data: MessageHash, sign_info: SigningInfo) {
        slog::debug!(
            self.logger,
            "[{}] Delaying a request to sign",
            self.my_account_id
        );

        // TODO: check for duplicates?

        let entry = self
            .pending_requests_to_sign
            .entry(sign_info.key_id.clone())
            .or_default();

        entry.push((data, sign_info));
    }

    /// Process `instruction` issued internally (i.e. from SC or another local module)
    pub fn process_multisig_instruction(&mut self, instruction: MultisigInstruction) {
        match instruction {
            MultisigInstruction::KeyGen(keygen_info) => {
                // For now disable generating a new key when we already have one

                // TODO: print ceremony id
                slog::debug!(
                    self.logger,
                    "[{}] Received keygen instruction",
                    self.my_account_id
                );

                self.keygen.on_keygen_request(keygen_info);
            }
            MultisigInstruction::Sign(hash, sign_info) => {
                // TODO: print ceremony id
                slog::debug!(
                    self.logger,
                    "[{}] Received a request to sign",
                    self.my_account_id
                );

<<<<<<< HEAD
                match self.key_store.get_key(key_id) {
=======
                let key = self.key_store.get_key(sign_info.key_id.clone());

                match key {
>>>>>>> 7dd73efc
                    Some(key) => {
                        self.signing_manager
                            .on_request_to_sign(hash, key.clone(), sign_info);
                    }
                    None => {
                        // The key is not ready, delay until either it is ready or timeout
                        self.add_pending(hash, sign_info);
                    }
                }
            }
        }
    }

    /// Process requests to sign that required the key in `key_info`
    fn process_pending(&mut self, key_info: KeygenResultInfo) {
        if let Some(reqs) = self
            .pending_requests_to_sign
            .remove(&KeyId(key_info.key.get_public_key_bytes()))
        {
            slog::debug!(
                self.logger,
                "Processing pending requests to sign, count: {}",
                reqs.len()
            );
            for (data, info) in reqs {
                self.signing_manager
                    .on_request_to_sign(data, key_info.clone(), info)
            }
        }
    }

    fn on_key_generated(&mut self, ceremony_id: CeremonyId, key_info: KeygenResultInfo) {
        self.key_store
            .set_key(KeyId(key_info.key.get_public_key_bytes()), key_info.clone());
        self.process_pending(key_info.clone());

        // NOTE: we only notify the SC after we have successfully saved the key
<<<<<<< HEAD

        if let Err(err) = self
            .event_sender
            .send(InnerEvent::KeygenResult(KeygenOutcome::success(
                key_id,
                key_info.key.get_public_key().get_element(),
            )))
=======
        if let Err(err) =
            self.inner_event_sender
                .send(InnerEvent::KeygenResult(KeygenOutcome::success(
                    ceremony_id,
                    key_info.key.get_public_key().get_element(),
                )))
>>>>>>> 7dd73efc
        {
            slog::error!(
                self.logger,
                "Could not sent KeygenOutcome::Success: {}",
                err
            );
        }
    }

    /// Process message from another validator
<<<<<<< HEAD
    pub fn process_p2p_mq_message(&mut self, msg: P2PMessage) {
        let P2PMessage { sender_id, data } = msg;
        let msg: Result<MultisigMessage, _> = bincode::deserialize(&data);
=======
    pub fn process_p2p_message(&mut self, p2p_message: P2PMessage) {
        let P2PMessage { sender_id, data } = p2p_message;
        let multisig_message: Result<MultisigMessage, _> = serde_json::from_slice(&data);
>>>>>>> 7dd73efc

        match multisig_message {
            Ok(MultisigMessage::KeyGenMessage(multisig_message)) => {
                // NOTE: we should be able to process Keygen messages
                // even when we are "signing"... (for example, if we want to
                // generate a new key)

                let ceremony_id = multisig_message.ceremony_id;

                if let Some(key) = self
                    .keygen
                    .process_keygen_message(sender_id, multisig_message)
                {
                    self.on_key_generated(ceremony_id, key);
                    // NOTE: we could already delete the state here, but it is
                    // not necessary as it will be deleted by "cleanup"
                }
            }
            Ok(MultisigMessage::SigningMessage(multisig_message)) => {
                // NOTE: we should be able to process Signing messages
                // even when we are generating a new key (for example,
                // we should be able to receive phase1 messages before we've
                // finalized the signing key locally)
                self.signing_manager
                    .process_signing_data(sender_id, multisig_message);
            }
            Err(_) => {
                slog::warn!(self.logger, "Cannot parse multisig message, discarding");
            }
        }
    }
}<|MERGE_RESOLUTION|>--- conflicted
+++ resolved
@@ -41,8 +41,7 @@
     }
 }
 
-<<<<<<< HEAD
-=======
+// MAXIM: is this still needed?
 impl From<SchnorrSignature> for pallet_cf_vaults::SchnorrSigTruncPubkey {
     fn from(cfe_sig: SchnorrSignature) -> Self {
         // https://ethereum.stackexchange.com/questions/3542/how-are-ethereum-addresses-generated
@@ -58,56 +57,6 @@
     }
 }
 
-#[derive(Serialize, Deserialize, Clone, Debug)]
-pub enum SigningData {
-    Broadcast1(Broadcast1),
-    Secret2(Secret2),
-    LocalSig(LocalSig),
-}
-
-impl From<Broadcast1> for SigningData {
-    fn from(bc1: Broadcast1) -> Self {
-        SigningData::Broadcast1(bc1)
-    }
-}
-
-impl Display for SigningData {
-    fn fmt(&self, f: &mut std::fmt::Formatter<'_>) -> std::fmt::Result {
-        // We are not interested in the exact contents most of the time
-        match self {
-            SigningData::Broadcast1(_) => write!(f, "Signing::Broadcast"),
-            SigningData::Secret2(_) => write!(f, "Signing::Secret"),
-            SigningData::LocalSig(_) => write!(f, "Signing::LocalSig"),
-        }
-    }
-}
-
-/// Protocol data plus the message to sign
-#[derive(Serialize, Deserialize, Debug)]
-pub struct SigningDataWrapped {
-    pub data: SigningData,
-    pub message: MessageInfo,
-}
-
-impl SigningDataWrapped {
-    pub fn new<S>(data: S, message: MessageInfo) -> Self
-    where
-        S: Into<SigningData>,
-    {
-        SigningDataWrapped {
-            data: data.into(),
-            message,
-        }
-    }
-}
-
-impl From<SigningDataWrapped> for MultisigMessage {
-    fn from(wrapped: SigningDataWrapped) -> Self {
-        MultisigMessage::SigningMessage(wrapped)
-    }
-}
-
->>>>>>> 7dd73efc
 #[derive(Serialize, Deserialize, Debug)]
 pub enum MultisigMessage {
     KeyGenMessage(KeyGenMessageWrapped),
@@ -189,13 +138,8 @@
 
 #[derive(Debug, Clone, PartialEq, Serialize, Deserialize)]
 pub struct CeremonyOutcome<Id, Output> {
-<<<<<<< HEAD
-    pub ceremony_id: Id,
+    pub id: Id,
     pub result: CeremonyOutcomeResult<Output>,
-=======
-    pub id: Id,
-    pub result: Result<Output, (Error, Vec<AccountId>)>,
->>>>>>> 7dd73efc
 }
 impl<Id, Output> CeremonyOutcome<Id, Output> {
     pub fn success(id: Id, output: Output) -> Self {
@@ -244,13 +188,8 @@
     my_account_id: AccountId,
     key_store: KeyStore<S>,
     keygen: KeygenManager,
-<<<<<<< HEAD
     pub signing_manager: SigningManager,
-    event_sender: UnboundedSender<InnerEvent>,
-=======
-    pub signing_manager: SigningStateManager,
     inner_event_sender: UnboundedSender<InnerEvent>,
->>>>>>> 7dd73efc
     /// Requests awaiting a key
     pending_requests_to_sign: HashMap<KeyId, Vec<(MessageHash, SigningInfo)>>,
     logger: slog::Logger,
@@ -263,11 +202,7 @@
     pub fn new(
         my_account_id: AccountId,
         db: S,
-<<<<<<< HEAD
-        event_sender: UnboundedSender<InnerEvent>,
-=======
         inner_event_sender: UnboundedSender<InnerEvent>,
->>>>>>> 7dd73efc
         phase_timeout: Duration,
         logger: &slog::Logger,
     ) -> Self {
@@ -276,30 +211,14 @@
             key_store: KeyStore::new(db),
             keygen: KeygenManager::new(
                 my_account_id.clone(),
-<<<<<<< HEAD
-                event_sender.clone(),
-                phase_timeout.clone(),
-                logger,
-            ),
-            signing_manager: SigningManager::new(my_account_id, event_sender.clone(), logger),
-            pending_requests_to_sign: Default::default(),
-            event_sender,
-            logger: logger.new(o!(COMPONENT_KEY => "MultisigClient")),
-=======
                 inner_event_sender.clone(),
                 phase_timeout.clone(),
                 logger,
             ),
-            signing_manager: SigningStateManager::new(
-                my_account_id,
-                inner_event_sender.clone(),
-                phase_timeout,
-                logger,
-            ),
+            signing_manager: SigningManager::new(my_account_id, inner_event_sender.clone(), logger),
+            inner_event_sender,
             pending_requests_to_sign: Default::default(),
-            inner_event_sender,
-            logger: logger.new(o!(COMPONENT_KEY => "MultisigClientInner")),
->>>>>>> 7dd73efc
+            logger: logger.new(o!(COMPONENT_KEY => "MultisigClient")),
         }
     }
 
@@ -376,13 +295,9 @@
                     self.my_account_id
                 );
 
-<<<<<<< HEAD
-                match self.key_store.get_key(key_id) {
-=======
                 let key = self.key_store.get_key(sign_info.key_id.clone());
 
                 match key {
->>>>>>> 7dd73efc
                     Some(key) => {
                         self.signing_manager
                             .on_request_to_sign(hash, key.clone(), sign_info);
@@ -420,22 +335,13 @@
         self.process_pending(key_info.clone());
 
         // NOTE: we only notify the SC after we have successfully saved the key
-<<<<<<< HEAD
-
-        if let Err(err) = self
-            .event_sender
-            .send(InnerEvent::KeygenResult(KeygenOutcome::success(
-                key_id,
-                key_info.key.get_public_key().get_element(),
-            )))
-=======
+
         if let Err(err) =
             self.inner_event_sender
                 .send(InnerEvent::KeygenResult(KeygenOutcome::success(
                     ceremony_id,
                     key_info.key.get_public_key().get_element(),
                 )))
->>>>>>> 7dd73efc
         {
             slog::error!(
                 self.logger,
@@ -446,15 +352,9 @@
     }
 
     /// Process message from another validator
-<<<<<<< HEAD
-    pub fn process_p2p_mq_message(&mut self, msg: P2PMessage) {
-        let P2PMessage { sender_id, data } = msg;
-        let msg: Result<MultisigMessage, _> = bincode::deserialize(&data);
-=======
     pub fn process_p2p_message(&mut self, p2p_message: P2PMessage) {
         let P2PMessage { sender_id, data } = p2p_message;
-        let multisig_message: Result<MultisigMessage, _> = serde_json::from_slice(&data);
->>>>>>> 7dd73efc
+        let multisig_message: Result<MultisigMessage, _> = bincode::deserialize(&data);
 
         match multisig_message {
             Ok(MultisigMessage::KeyGenMessage(multisig_message)) => {
