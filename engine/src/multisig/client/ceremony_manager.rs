--- conflicted
+++ resolved
@@ -126,13 +126,6 @@
 
         let logger = self.logger.new(slog::o!(CEREMONY_ID_KEY => ceremony_id));
 
-<<<<<<< HEAD
-=======
-        // TODO: This "fix" makes the code below (and in other places) unnecessarily complex and therefore
-        // it should be cleaned up. For example the signer_idx will always be a vec containing 1 to signers-len() in ascending order.
-        signers.sort();
-
->>>>>>> e9a57b7f
         let validator_map = Arc::new(PartyIdxMapping::from_unsorted_signers(&signers));
 
         let (our_idx, signer_idxs) = match self.map_ceremony_parties(&signers, &validator_map) {
