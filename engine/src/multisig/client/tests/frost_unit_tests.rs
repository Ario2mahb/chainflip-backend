--- conflicted
+++ resolved
@@ -42,30 +42,6 @@
     };
 }
 
-<<<<<<< HEAD
-// Should be in AwaitCommitments1 stage right after a
-// request to sign
-#[tokio::test]
-async fn should_await_comm1_after_rts() {
-    let mut ctx = helpers::KeygenContext::new();
-    let keygen_states = ctx.generate().await;
-
-    let mut c1 = keygen_states.key_ready_data().clients[0].clone();
-
-    let key = keygen_states.key_ready_data().sec_keys[0].clone();
-
-    c1.ceremony_manager.on_request_to_sign(
-        MESSAGE_HASH.clone(),
-        key,
-        SIGNER_IDS.clone(),
-        SIGN_CEREMONY_ID,
-    );
-
-    assert_stage1!(c1);
-}
-
-=======
->>>>>>> 88aacc08
 // Should be able to correctly delay messages
 // before the request to sign
 #[tokio::test]
@@ -463,13 +439,8 @@
     let keygen_states = ctx.generate().await;
     ctx.tag_cache.clear();
 
-<<<<<<< HEAD
     let mut c1 = keygen_states.key_ready_data().clients[0].clone();
-    assert_no_stage!(c1);
-=======
-    let mut c1 = keygen_states.key_ready.clients[0].clone();
-    assert!(c1.is_at_signing_stage(0));
->>>>>>> 88aacc08
+    assert!(c1.is_at_signing_stage(0));
 
     // Get an id that was not in the keygen and substitute it in the signer list
     let unknown_signer_id = AccountId([0; 32]);
@@ -491,16 +462,8 @@
     let keygen_states = ctx.generate().await;
     ctx.tag_cache.clear();
 
-<<<<<<< HEAD
     let mut c1 = keygen_states.key_ready_data().clients[3].clone();
-    assert_no_stage!(c1);
-
-    // Clear the tags
-    ctx.tag_cache.clear();
-=======
-    let mut c1 = keygen_states.key_ready.clients[3].clone();
-    assert!(c1.is_at_signing_stage(0));
->>>>>>> 88aacc08
+    assert!(c1.is_at_signing_stage(0));
 
     // Make sure our id is not in the signers list
     assert!(!SIGNER_IDS.contains(&c1.get_my_account_id()));
@@ -519,13 +482,8 @@
     let keygen_states = ctx.generate().await;
     ctx.tag_cache.clear();
 
-<<<<<<< HEAD
     let mut c1 = keygen_states.key_ready_data().clients[0].clone();
-    assert_no_stage!(c1);
-=======
-    let mut c1 = keygen_states.key_ready.clients[0].clone();
-    assert!(c1.is_at_signing_stage(0));
->>>>>>> 88aacc08
+    assert!(c1.is_at_signing_stage(0));
 
     // Send the request to sign with not enough signers
     let mut signer_ids = SIGNER_IDS.clone();
