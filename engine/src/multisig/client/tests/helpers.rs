--- conflicted
+++ resolved
@@ -415,11 +415,7 @@
     }
 
     fn inner_new(account_ids: Vec<AccountId>) -> Self {
-<<<<<<< HEAD
         let (logger, tag_cache) = logging::test_utils::create_test_logger_with_tag_cache();
-=======
-        let logger = logging::test_utils::new_test_logger();
->>>>>>> 2f8d6a35
         let (clients, rxs): (Vec<_>, Vec<_>) = account_ids
             .iter()
             .map(|id| {
