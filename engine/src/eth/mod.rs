--- conflicted
+++ resolved
@@ -46,7 +46,6 @@
     }
 }
 
-<<<<<<< HEAD
 #[derive(Clone, Debug, PartialEq, Eq, Hash)]
 pub enum CFContract {
     StakeManager,
@@ -85,18 +84,11 @@
         .and_then(|x| async { x })
         // Make sure the eth node is fully synced
         .and_then(|web3| async {
-            loop {
-                match web3.eth().syncing().await? {
-                    SyncState::Syncing(info) => {
-                        slog::info!(logger, "Waiting for eth node to sync: {:?}", info);
-                    }
-                    SyncState::NotSyncing => {
-                        slog::info!(logger, "Eth node is synced.");
-                        break;
-                    }
-                }
+            while let SyncState::Syncing(info) = web3.eth().syncing().await? {
+                slog::info!(logger, "Waiting for eth node to sync: {:?}", info);
                 tokio::time::sleep(Duration::from_secs(4)).await;
             }
+            slog::info!(logger, "Eth node is synced.");
             Ok(web3)
         })
         .await?;
@@ -153,30 +145,4 @@
 
         Ok(tx_hash)
     }
-=======
-pub async fn new_synced_web3_client(
-    settings: &settings::Settings,
-    logger: &slog::Logger,
-) -> Result<web3::Web3<web3::transports::WebSocket>> {
-    let node_endpoint = &settings.eth.node_endpoint;
-    slog::debug!(logger, "Connecting new web3 client to {}", node_endpoint);
-    tokio::time::timeout(Duration::from_secs(5), async {
-        Ok(web3::Web3::new(
-            web3::transports::WebSocket::new(node_endpoint).await?,
-        ))
-    })
-    // Flatten the Result<Result<>> returned by timeout()
-    .map_err(|error| anyhow::Error::new(error))
-    .and_then(|x| async { x })
-    // Make sure the eth node is fully synced
-    .and_then(|web3| async {
-        while let SyncState::Syncing(info) = web3.eth().syncing().await? {
-            slog::info!(logger, "Waiting for eth node to sync: {:?}", info);
-            tokio::time::sleep(Duration::from_secs(4)).await;
-        }
-        slog::info!(logger, "Eth node is synced.");
-        Ok(web3)
-    })
-    .await
->>>>>>> d8c75524
 }