[package]
name = "chainflip-engine"
version = "0.1.0"
authors = ["Kyle Zsembery <zsembery.kyle@gmail.com>"]
edition = "2018"

[package.metadata.deb]
name = "engine"
maintainer = "Chainflip UG <dev@chainflip.io>"
extended-description = """\
Chainflip Validator Engine Package"""
depends = "$auto"
section = "rust"
priority = "required"

# See more keys and their definitions at https://doc.rust-lang.org/cargo/reference/manifest.html

[dependencies]
crossbeam-channel = "0.5.1"
async-nats = "0.9.12"
async-trait = "0.1.49"
thiserror = "1.0.24"
tokio = { version = "1.5.0", features = ["full"] }
futures = "0.3.14"
async-stream = "0.3.0"
futures-core = "0.3.14"
futures-util = "0.3.14"
tokio-stream = "0.1.5"
serde = { version = "1.0", features = ["derive"] }
serde_json = "1.0"
anyhow = "1.0"
chainflip-common = { path = "../common" }
<<<<<<< HEAD
=======


[dev-dependencies]
>>>>>>> c6c467e8
nats_test_server = "0.3.0"<|MERGE_RESOLUTION|>--- conflicted
+++ resolved
@@ -30,10 +30,7 @@
 serde_json = "1.0"
 anyhow = "1.0"
 chainflip-common = { path = "../common" }
-<<<<<<< HEAD
-=======
 
 
 [dev-dependencies]
->>>>>>> c6c467e8
 nats_test_server = "0.3.0"