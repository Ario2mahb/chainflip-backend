--- conflicted
+++ resolved
@@ -14,11 +14,7 @@
             BtcOutputSender, EthOutputSender, OutputCoinProcessor, OxenSender, SideChainProcessor,
         },
         transactions::{MemoryTransactionsProvider, TransactionProvider},
-<<<<<<< HEAD
-        witness::{BtcSPVWitness, EthereumWitness, LokiWitness, WitnessConfirmer},
-=======
-        witness::{BtcSPVWitness, EthereumWitness, OxenWitness},
->>>>>>> afc19836
+        witness::{BtcSPVWitness, EthereumWitness, OxenWitness, WitnessConfirmer},
     },
 };
 use chainflip_common::types::Network;
