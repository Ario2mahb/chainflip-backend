#[macro_use]
extern crate log;

use blockswap::{
    common::store::PersistentKVS,
    logging,
<<<<<<< HEAD
    side_chain::PeristentSideChain,
    utils::test_utils::btc::TestBitcoinClient,
=======
    side_chain::{ISideChain, PeristentSideChain},
    utils::test_utils::{create_fake_stake_quote, create_fake_witness},
>>>>>>> 6917690b
    vault::{
        api::APIServer,
        blockchain_connection::{BtcSPVClient, LokiConnection, LokiConnectionConfig, Web3Client},
        config::NetType,
        config::VAULT_CONFIG,
        processor::{LokiSender, OutputCoinProcessor, SideChainProcessor},
        transactions::{MemoryTransactionsProvider, TransactionProvider},
        witness::{BitcoinWitness, EthereumWitness, LokiWitness},
    },
};
use parking_lot::RwLock;

use std::sync::{Arc, Mutex};

/// Entry point for the Vault node binary. We should try to keep it as small as posible
/// and implement most of the core logic as part of the library (src/lib.rs). This way
/// of organising code works better with integration tests.
/// Ideally we would just parse commad line arguments here and call into the library.
fn main() {
    std::panic::set_hook(Box::new(|msg| {
        error!("Panicked with: {}", msg);
        std::process::exit(101); // Rust's panics use 101 by default
    }));

    logging::init("vault", None);

    // Create the vault config and ensure it's valid
    let vault_config = &VAULT_CONFIG;

    info!("Starting a _ Vault node");

    let s_chain = PeristentSideChain::open("blocks.db");
    let s_chain = Arc::new(Mutex::new(s_chain));

    let mut provider = MemoryTransactionsProvider::new(s_chain.clone());
    provider.sync();

    let provider = Arc::new(RwLock::new(provider));

    let config = LokiConnectionConfig {
        rpc_wallet_port: vault_config.loki.rpc.port,
    };

    let loki_connection = LokiConnection::new(config);
    let loki_block_receiver = loki_connection.start();

    let eth_client =
        Web3Client::url(&vault_config.eth.provider_url).expect("Failed to create web3 client");

    let network = match &vault_config.net_type {
        NetType::Testnet => bitcoin::Network::Testnet,
        NetType::Mainnet => bitcoin::Network::Bitcoin,
    };

    let btc_config = &vault_config.btc;
    let btc = BtcSPVClient::new(
        btc_config.rpc_port,
        btc_config.rpc_user.clone(),
        btc_config.rpc_password.clone(),
        network,
    );

    // Witnesses
    let db_connection = rusqlite::Connection::open("blocks.db").expect("Could not open database");
    let kvs = Arc::new(Mutex::new(PersistentKVS::new(db_connection)));
    let loki_witness = LokiWitness::new(loki_block_receiver, s_chain.clone());
    let eth_witness =
        EthereumWitness::new(Arc::new(eth_client.clone()), provider.clone(), kvs.clone());
    let btc_witness = BitcoinWitness::new(Arc::new(btc.clone()), provider.clone(), kvs);

    loki_witness.start();
    eth_witness.start();
    btc_witness.start();

    // Processor
    let db_connection = rusqlite::Connection::open("blocks.db").expect("Could not open database");
    let kvs = PersistentKVS::new(db_connection);
    let loki = LokiSender::new(vault_config.loki.rpc.clone());
    let coin_processor = OutputCoinProcessor::new(loki, eth_client, btc);
    let processor = SideChainProcessor::new(provider.clone(), kvs, coin_processor);

    processor.start(None);

    // API
    // can be used to shutdown the server
    let (_tx, rx) = tokio::sync::oneshot::channel();
    APIServer::serve(s_chain, provider, rx);
}<|MERGE_RESOLUTION|>--- conflicted
+++ resolved
@@ -4,13 +4,8 @@
 use blockswap::{
     common::store::PersistentKVS,
     logging,
-<<<<<<< HEAD
-    side_chain::PeristentSideChain,
-    utils::test_utils::btc::TestBitcoinClient,
-=======
     side_chain::{ISideChain, PeristentSideChain},
     utils::test_utils::{create_fake_stake_quote, create_fake_witness},
->>>>>>> 6917690b
     vault::{
         api::APIServer,
         blockchain_connection::{BtcSPVClient, LokiConnection, LokiConnectionConfig, Web3Client},
