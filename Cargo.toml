[package]
authors = ["Maxim Shishmarev <maxim@loki.network>"]
edition = "2018"
<<<<<<< HEAD
name = "chainflip"
=======
name = "blockswap"
>>>>>>> bedbba48
version = "0.1.0"

# See more keys and their definitions at https://doc.rust-lang.org/cargo/reference/manifest.html

[dependencies]
async-trait = "*"
base58-monero = "*"
<<<<<<< HEAD
=======
bitcoin = "0.23.0"
bitcoincore-rpc = "0.11.0"
>>>>>>> bedbba48
bs58 = "0.3.1"
clap = "^2"
config = "^0.10.1"
crossbeam-channel = "^0.4"
env_logger = "*"
<<<<<<< HEAD
ethereum-tx-sign = "*"
=======
futures = "0.3.5"
>>>>>>> bedbba48
hdwallet = "0.2.5"
hex = "*"
itertools = "*"
lazy_static = "*"
log = "0.4.0"
log4rs = "*"
rand = "*"
regex = "*"
<<<<<<< HEAD
reqwest = { version = "^0.10", features = ["json"] }
serde = { version = "1.0", features = ["derive"] }
serde_json = "*"
tiny-keccak = { version = "^2.0.0", features = ["keccak"] }
tokio = { version = "*", features = ["full"] }
uint = "^0.8.5"
uuid = { version = "0.8", features = ["serde", "v4"] }
warp = { version = "*", features = ["tls"] }
web3 = { version = "^0.13.0", default-features = false, features = ["http-tls"] }
=======
reqwest = {version = "^0.10", features = ["json"]}
serde = {version = "1.0", features = ["derive"]}
serde_json = "*"
tiny-keccak = "*"
tokio = {version = "*", features = ["full"]}
uint = "^0.8.5"
uuid = {version = "0.8", features = ["serde", "v4"]}
warp = {version = "*", features = ["tls"]}
web3 = {version = "^0.13.0", default-features = false, features = ["http-tls"]}
>>>>>>> bedbba48

[dependencies.rusqlite]
features = ["bundled"]
version = "0.21.0"

[lib]
name = "blockswap"
path = "src/lib.rs"

[[bin]]
name = "vault"
path = "src/bin/vault/main.rs"

[[bin]]
name = "quoter"
path = "src/bin/quoter/main.rs"

[[bin]]
name = "loki-playground"
path = "src/bin/loki.rs"<|MERGE_RESOLUTION|>--- conflicted
+++ resolved
@@ -1,11 +1,7 @@
 [package]
 authors = ["Maxim Shishmarev <maxim@loki.network>"]
 edition = "2018"
-<<<<<<< HEAD
 name = "chainflip"
-=======
-name = "blockswap"
->>>>>>> bedbba48
 version = "0.1.0"
 
 # See more keys and their definitions at https://doc.rust-lang.org/cargo/reference/manifest.html
@@ -13,21 +9,15 @@
 [dependencies]
 async-trait = "*"
 base58-monero = "*"
-<<<<<<< HEAD
-=======
 bitcoin = "0.23.0"
 bitcoincore-rpc = "0.11.0"
->>>>>>> bedbba48
 bs58 = "0.3.1"
 clap = "^2"
 config = "^0.10.1"
 crossbeam-channel = "^0.4"
 env_logger = "*"
-<<<<<<< HEAD
 ethereum-tx-sign = "*"
-=======
 futures = "0.3.5"
->>>>>>> bedbba48
 hdwallet = "0.2.5"
 hex = "*"
 itertools = "*"
@@ -36,7 +26,6 @@
 log4rs = "*"
 rand = "*"
 regex = "*"
-<<<<<<< HEAD
 reqwest = { version = "^0.10", features = ["json"] }
 serde = { version = "1.0", features = ["derive"] }
 serde_json = "*"
@@ -46,17 +35,6 @@
 uuid = { version = "0.8", features = ["serde", "v4"] }
 warp = { version = "*", features = ["tls"] }
 web3 = { version = "^0.13.0", default-features = false, features = ["http-tls"] }
-=======
-reqwest = {version = "^0.10", features = ["json"]}
-serde = {version = "1.0", features = ["derive"]}
-serde_json = "*"
-tiny-keccak = "*"
-tokio = {version = "*", features = ["full"]}
-uint = "^0.8.5"
-uuid = {version = "0.8", features = ["serde", "v4"]}
-warp = {version = "*", features = ["tls"]}
-web3 = {version = "^0.13.0", default-features = false, features = ["http-tls"]}
->>>>>>> bedbba48
 
 [dependencies.rusqlite]
 features = ["bundled"]
