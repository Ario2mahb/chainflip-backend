--- conflicted
+++ resolved
@@ -102,7 +102,6 @@
         - Dockerfile.rust-base
         - .drone.yml
 
-<<<<<<< HEAD
   #  Compiles the entire backend
   - name: compile-chainflip-backend
     image: ghcr.io/chainflip-io/chainflip-backend/rust-base:latest
@@ -112,8 +111,6 @@
       - cargo build
       - if ! sccache -s; then echo 'warning - sccache is unhealthy'; fi
 
-
-=======
   #  Format checks
   - name: fmt-validator-package
     image: ghcr.io/chainflip-io/chainflip-backend/rust-base:latest
@@ -136,7 +133,6 @@
         -- --check
       - if ! sccache -s; then echo 'warning - sccache is unhealthy'; fi
 
->>>>>>> 2d295a97
   #  Performs all unit tests
   - name: test-validator-package
     image: ghcr.io/chainflip-io/chainflip-backend/rust-base:latest
