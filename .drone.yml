--- conflicted
+++ resolved
@@ -117,13 +117,9 @@
         -p pallet-cf-reputation
         -p pallet-cf-staking
         -p pallet-cf-validator
-<<<<<<< HEAD
         -p pallet-cf-vaults
-        -p pallet-cf-witness
-=======
         -p pallet-cf-witnesser
         -p pallet-cf-witnesser-api
->>>>>>> d2b5ae1a
         -p cf-traits
         -- --check
       - if ! sccache -s; then echo 'warning - sccache is unhealthy'; fi
