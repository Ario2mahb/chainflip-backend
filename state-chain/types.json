--- conflicted
+++ resolved
@@ -70,6 +70,10 @@
     }
   },
   "LookupSource": "MultiAddress",
+  "NetworkState": {
+    "online": "u32",
+    "offline": "u32"
+  },
   "Nonce": "u64",
   "NonceIdentifier": {
     "_enum": [
@@ -92,6 +96,28 @@
   "TokenAmount": "u128",
   "ValidatorId": "AccountId",
   "Transaction": "Vec<u8>",
+  "EthSigningTxResponse": {
+    "_enum": {
+      "Success": "(Vec<u8>)",
+      "Error": "(Vec<ValidatorId>)"
+    }
+  },
+  "KeygenResponse": {
+    "_enum": {
+      "Success": "(PublicKey)",
+      "Failure": "(Vec<ValidatorId>)"
+    }
+  },
+  "ChainParams": {
+    "_enum": {
+      "Ethereum": "(Vec<u8>)",
+      "Other": "(Vec<u8>)"
+    }
+  },
+  "KeygenRequest": {
+    "chain": "ChainParams",
+    "validator_candidates": "Vec<ValidatorId>"
+  },
   "Vault": {
     "old_key": "PublicKey",
     "new_key": "PublicKey",
@@ -108,20 +134,5 @@
     }
   },
   "ValidatorSize": "u32",
-<<<<<<< HEAD
-  "VoteCount": "u32",
-  "NetworkState": {
-    "online": "u32",
-    "offline": "u32"
-  },
-  "NonceIdentifier": {
-    "_enum": [
-      "Ethereum",
-      "Bitcoin",
-      "Dot"
-    ]
-  }
-=======
   "VoteCount": "u32"
->>>>>>> 67756e2e
 }