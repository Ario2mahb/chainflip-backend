--- conflicted
+++ resolved
@@ -28,23 +28,19 @@
     }
   },
   "Bid": "(ValidatorId, Amount)",
+  "BlockNumber": "u32",
   "CallHash": "[u8;32]",
   "CeremonyId": "u64",
+  "Chain": {
+    "_enum": [
+      "Ethereum"
+    ]
+  },
   "ChainParams": {
     "_enum": {
       "Ethereum": "(Vec<u8>)",
       "Other": "(Vec<u8>)"
     }
-  },
-<<<<<<< HEAD
-  "ChainType": {
-=======
-  "CeremonyId": "u64",
-  "Chain": {
->>>>>>> bd06e0bf
-    "_enum": [
-      "Ethereum"
-    ]
   },
   "ClaimDetailsFor": {
     "msg_hash": "Option<U256>",
@@ -71,11 +67,7 @@
     ]
   },
   "KeygenRequest": {
-<<<<<<< HEAD
-    "chain_type": "ChainType",
-=======
     "chain": "Chain",
->>>>>>> bd06e0bf
     "validator_candidates": "Vec<ValidatorId>"
   },
   "KeygenResponse": {
@@ -86,6 +78,10 @@
   },
   "Liveness": "u8",
   "LookupSource": "MultiAddress",
+  "NetworkState": {
+    "online": "u32",
+    "offline": "u32"
+  },
   "Nonce": "u64",
   "NonceIdentifier": {
     "_enum": [
@@ -105,14 +101,18 @@
   "ReputationPoints": "i32",
   "ReserveId": "[u8;4]",
   "Retired": "bool",
+  "SchnorrSigTruncPubkey": {
+    "s": "[u8;32]",
+    "k_times_g_address": "[u8; 20]"
+  },
   "StakeAttempt": "(EthereumAddress, Amount)",
   "Timestamp": "u64",
   "ValidatorId": "AccountId",
-  "Transaction": "Vec<u8>",
+  "TransactionHash": "Vec<u8>",
   "Vault": {
     "previous_key": "PublicKey",
     "current_key": "PublicKey",
-    "tx_hash": "Transaction"
+    "tx_hash": "TransactionHash"
   },
   "VaultRotation": {
     "new_public_key": "PublicKey",
@@ -121,7 +121,7 @@
   "VaultRotationResponse": {
     "_enum": {
       "Success": {
-       "tx_hash": "Transaction"
+        "tx_hash": "TransactionHash"
       },
       "Error": ""
     }
