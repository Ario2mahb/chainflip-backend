--- conflicted
+++ resolved
@@ -211,13 +211,7 @@
 
 	/// Validator lookup
 	#[pallet::storage]
-<<<<<<< HEAD
-	#[pallet::getter(fn validator_lookup)]
-	pub(super) type ValidatorLookup<T: Config> =
-		StorageMap<_, Blake2_128Concat, T::ValidatorId, ()>;
-=======
 	pub type ValidatorLookup<T: Config> = StorageMap<_, Blake2_128Concat, T::ValidatorId, ()>;
->>>>>>> b7125f54
 
 	#[pallet::genesis_config]
 	pub struct GenesisConfig<T: Config> {
