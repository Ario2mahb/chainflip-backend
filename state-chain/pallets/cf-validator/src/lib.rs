#![cfg_attr(not(feature = "std"), no_std)]
#![doc = include_str!("../README.md")]
#![doc = include_str!("../../cf-doc-head.md")]

#[cfg(test)]
mod mock;
#[cfg(test)]
mod tests;

pub mod weights;

pub use weights::WeightInfo;

#[cfg(feature = "runtime-benchmarks")]
mod benchmarking;
mod migrations;

use cf_traits::{
	AuctionResult, Auctioneer, EmergencyRotation, EpochIndex, EpochInfo, EpochTransitionHandler,
	ExecutionCondition, QualifyValidator,
};
use frame_support::{
	pallet_prelude::*,
	traits::{EstimateNextSessionRotation, OnKilledAccount},
};
pub use pallet::*;
use sp_core::ed25519;
use sp_runtime::traits::{BlockNumberProvider, CheckedDiv, Convert, One, Saturating, Zero};
use sp_std::prelude::*;

pub mod releases {
	use frame_support::traits::StorageVersion;
	// Genesis version
	pub const V0: StorageVersion = StorageVersion::new(0);
	// Version 1 - adds Bond, Validator and LastExpiredEpoch storage items, kills the Force storage
	// item
	pub const V1: StorageVersion = StorageVersion::new(1);
}

pub type ValidatorSize = u32;
type SessionIndex = u32;

#[derive(Clone, Debug, Default, PartialEq, Eq, PartialOrd, Encode, Decode)]
pub struct SemVer {
	pub major: u8,
	pub minor: u8,
	pub patch: u8,
}

type Version = SemVer;
type Ed25519PublicKey = ed25519::Public;
type Ed25519Signature = ed25519::Signature;
pub type Ipv6Addr = u128;

/// A percentage range
#[derive(Clone, Debug, PartialEq, Eq, Encode, Decode)]
pub struct PercentageRange {
	pub top: u8,
	pub bottom: u8,
}

type RotationStatusOf<T> = RotationStatus<
	AuctionResult<<T as frame_system::Config>::AccountId, <T as cf_traits::Chainflip>::Amount>,
>;

#[derive(Clone, Debug, PartialEq, Eq, Encode, Decode)]
pub enum RotationStatus<T> {
	Idle,
	RunAuction,
	AwaitingVaults(T),
	VaultsRotated(T),
	SessionRotating(T),
}

impl<T> Default for RotationStatus<T> {
	fn default() -> Self {
		RotationStatus::Idle
	}
}

type ValidatorIdOf<T> = <T as frame_system::Config>::AccountId;

pub type Percentage = u8;
#[frame_support::pallet]
pub mod pallet {
	use super::*;
	use cf_traits::{ChainflipAccount, ChainflipAccountState, KeygenStatus, VaultRotator};
	use frame_system::pallet_prelude::*;
	use pallet_session::WeightInfo as SessionWeightInfo;
	use sp_runtime::app_crypto::RuntimePublic;

	#[pallet::pallet]
	#[pallet::generate_store(pub (super) trait Store)]
	#[pallet::storage_version(releases::V1)]
	pub struct Pallet<T>(_);

	#[pallet::config]
	pub trait Config:
		frame_system::Config
		+ cf_traits::Chainflip
		+ pallet_session::Config<ValidatorId = ValidatorIdOf<Self>>
	{
		/// The overarching event type.
		type Event: From<Event<Self>> + IsType<<Self as frame_system::Config>::Event>;

		/// A handler for epoch lifecycle events
		type EpochTransitionHandler: EpochTransitionHandler<
			ValidatorId = ValidatorIdOf<Self>,
			Amount = Self::Amount,
		>;

		/// Minimum amount of blocks an epoch can run for
		#[pallet::constant]
		type MinEpoch: Get<<Self as frame_system::Config>::BlockNumber>;

		/// Benchmark stuff
		type ValidatorWeightInfo: WeightInfo;

		/// An auction type
		type Auctioneer: Auctioneer<ValidatorId = ValidatorIdOf<Self>, Amount = Self::Amount>;

		/// The lifecycle of a vault rotation
		type VaultRotator: VaultRotator<ValidatorId = ValidatorIdOf<Self>>;

		/// For looking up Chainflip Account data.
		type ChainflipAccount: ChainflipAccount<AccountId = Self::AccountId>;

		/// Implementation of EnsureOrigin trait for governance
		type EnsureGovernance: EnsureOrigin<Self::Origin>;

		/// The range of online validators we would trigger an emergency rotation
		#[pallet::constant]
		type EmergencyRotationPercentageRange: Get<PercentageRange>;
	}

	#[pallet::event]
	#[pallet::generate_deposit(pub (super) fn deposit_event)]
	pub enum Event<T: Config> {
		/// The rotation is aborted
		RotationAborted,
		/// A new epoch has started \[epoch_index\]
		NewEpoch(EpochIndex),
		/// The number of blocks has changed for our epoch \[from, to\]
		EpochDurationChanged(T::BlockNumber, T::BlockNumber),
		/// Rotation status updated \[rotation_status\]
		RotationStatusUpdated(RotationStatusOf<T>),
		/// An emergency rotation has been requested
		EmergencyRotationRequested(),
		/// The CFE version has been updated \[Validator, Old Version, New Version]
		CFEVersionUpdated(ValidatorIdOf<T>, Version, Version),
		/// A validator has register her current PeerId \[account_id, public_key, port,
		/// ip_address\]
		PeerIdRegistered(T::AccountId, Ed25519PublicKey, u16, Ipv6Addr),
		/// A validator has unregistered her current PeerId \[account_id, public_key\]
		PeerIdUnregistered(T::AccountId, Ed25519PublicKey),
		/// Ratio of claim period updated \[percentage\]
		ClaimPeriodUpdated(Percentage),
	}

	#[pallet::error]
	pub enum Error<T> {
		/// Epoch block number supplied is invalid
		InvalidEpoch,
		/// A rotation is in progress
		RotationInProgress,
		/// Validator Peer mapping overlaps with an existing mapping
		AccountPeerMappingOverlap,
		/// Invalid signature
		InvalidAccountPeerMappingSignature,
		/// Invalid claim period
		InvalidClaimPeriod,
	}

	impl<T: Config> Pallet<T> {
		pub(crate) fn update_rotation_status(new_status: RotationStatusOf<T>) {
			RotationPhase::<T>::put(new_status.clone());
			Self::deposit_event(Event::RotationStatusUpdated(new_status));
		}
	}

	/// Pallet implements [`Hooks`] trait
	#[pallet::hooks]
	impl<T: Config> Hooks<BlockNumberFor<T>> for Pallet<T> {
		fn on_initialize(block_number: BlockNumberFor<T>) -> Weight {
			// Check expiry of epoch and store last expired
			if let Some(epoch_index) = EpochExpiries::<T>::take(block_number) {
				LastExpiredEpoch::<T>::set(epoch_index);
			}

			match RotationPhase::<T>::get() {
				RotationStatus::Idle => {
					let blocks_per_epoch = BlocksPerEpoch::<T>::get();
					if blocks_per_epoch > Zero::zero() {
						let current_epoch_started_at = CurrentEpochStartedAt::<T>::get();
						let diff = block_number.saturating_sub(current_epoch_started_at);
						if diff >= blocks_per_epoch {
							Self::update_rotation_status(RotationStatus::RunAuction);
						}
					}
				},
				RotationStatus::RunAuction => match T::Auctioneer::resolve_auction() {
					Ok(auction_result) => {
						match T::VaultRotator::start_vault_rotation(auction_result.winners.clone())
						{
							Ok(_) => Self::update_rotation_status(RotationStatus::AwaitingVaults(
								auction_result,
							)),
							// We are assuming here that this is unlikely as the only reason it
							// would fail is if we have no validators, which is already checked by
							// the auction pallet, of if there is already a rotation in progress
							// which isn't possible.
							Err(e) =>
								log::warn!(target: "cf-validator", "starting a vault rotation failed due to error: {:?}", e),
						}
					},
					Err(e) =>
						log::warn!(target: "cf-validator", "auction failed due to error: {:?}", e),
				},
				RotationStatus::AwaitingVaults(auction_result) =>
					match T::VaultRotator::get_keygen_status() {
						KeygenStatus::Completed => Self::update_rotation_status(
							RotationStatus::VaultsRotated(auction_result),
						),
						KeygenStatus::Failed => {
							Self::deposit_event(Event::RotationAborted);
							Self::update_rotation_status(RotationStatus::Idle);
						},
						_ => {},
					},
				RotationStatus::VaultsRotated(auction_result) => {
					Self::update_rotation_status(RotationStatus::SessionRotating(auction_result));
				},
				RotationStatus::SessionRotating(auction_result) => {
					T::Auctioneer::update_validator_status(&auction_result.winners);
					Self::update_rotation_status(RotationStatus::Idle);
				},
			}
			0
		}

		fn on_runtime_upgrade() -> Weight {
			if releases::V0 == <Pallet<T> as GetStorageVersion>::on_chain_storage_version() {
				releases::V1.put::<Pallet<T>>();
				migrations::v1::migrate::<T>().saturating_add(T::DbWeight::get().reads_writes(1, 1))
			} else {
				T::DbWeight::get().reads(1)
			}
		}

		#[cfg(feature = "try-runtime")]
		fn pre_upgrade() -> Result<(), &'static str> {
			if releases::V0 == <Pallet<T> as GetStorageVersion>::on_chain_storage_version() {
				migrations::v1::pre_migrate::<T, Self>()
			} else {
				Ok(())
			}
		}

		#[cfg(feature = "try-runtime")]
		fn post_upgrade() -> Result<(), &'static str> {
			if releases::V1 == <Pallet<T> as GetStorageVersion>::on_chain_storage_version() {
				migrations::v1::post_migrate::<T, Self>()
			} else {
				Ok(())
			}
		}
	}

	#[pallet::call]
	impl<T: Config> Pallet<T> {
		/// Update the percentage of the epoch period that claims are permitted
		///
		/// The dispatch origin of this function must be governance
		///
		/// ## Events
		///
		/// - [ClaimPeriodUpdated](Event::ClaimPeriodUpdated)
		///
		/// ## Errors
		///
		/// - [InvalidClaimPeriod](Error::InvalidClaimPeriod)
		#[pallet::weight(T::ValidatorWeightInfo::set_blocks_for_epoch())]
		pub fn update_period_for_claims(
			origin: OriginFor<T>,
			percentage: Percentage,
		) -> DispatchResultWithPostInfo {
			T::EnsureGovernance::ensure_origin(origin)?;
			ensure!(percentage <= 100, Error::<T>::InvalidClaimPeriod);
			ClaimPeriodAsPercentage::<T>::set(percentage);
			Self::deposit_event(Event::ClaimPeriodUpdated(percentage));

			Ok(().into())
		}
		/// Sets the number of blocks an epoch should run for
		///
		/// The dispatch origin of this function must be root.
		///
		/// ## Events
		///
		/// - [EpochDurationChanged](Event::EpochDurationChanged)
		///
		/// ## Errors
		///
		/// - [RotationInProgress](Error::RotationInProgress)
		/// - [InvalidEpoch](Error::InvalidEpoch)
		#[pallet::weight(T::ValidatorWeightInfo::set_blocks_for_epoch())]
		pub fn set_blocks_for_epoch(
			origin: OriginFor<T>,
			number_of_blocks: T::BlockNumber,
		) -> DispatchResultWithPostInfo {
			// TODO Governance
			ensure_root(origin)?;
			ensure!(
				RotationPhase::<T>::get() == RotationStatus::Idle,
				Error::<T>::RotationInProgress
			);
			ensure!(number_of_blocks >= T::MinEpoch::get(), Error::<T>::InvalidEpoch);
			let old_epoch = BlocksPerEpoch::<T>::get();
			ensure!(old_epoch != number_of_blocks, Error::<T>::InvalidEpoch);
			BlocksPerEpoch::<T>::set(number_of_blocks);
			Self::deposit_event(Event::EpochDurationChanged(old_epoch, number_of_blocks));

			Ok(().into())
		}

		/// Force a new epoch.  From the next block we will try to move to a new epoch and rotate
		/// our validators.
		///
		/// The dispatch origin of this function must be root.
		///
		/// ## Events
		///
		/// - [ForceRotationRequested](Event::ForceRotationRequested)
		///
		/// ## Errors
		///
		/// - [BadOrigin](frame_support::error::BadOrigin)
		/// - [RotationInProgress](Error::RotationInProgress)
		#[pallet::weight(T::ValidatorWeightInfo::force_rotation())]
		pub fn force_rotation(origin: OriginFor<T>) -> DispatchResultWithPostInfo {
			// TODO Governance
			ensure_root(origin)?;
			ensure!(
				RotationPhase::<T>::get() == RotationStatus::Idle,
				Error::<T>::RotationInProgress
			);
			Self::update_rotation_status(RotationStatus::RunAuction);

			Ok(().into())
		}

		/// Allow a validator to set their keys for upcoming sessions
		///
		/// The dispatch origin of this function must be signed.
		///
		/// ## Events
		///
		/// - None
		///
		/// ## Errors
		///
		/// - None
		///
		/// ## Dependencies
		///
		/// - [Session Pallet](pallet_session::Config)
		#[pallet::weight(< T as pallet_session::Config >::WeightInfo::set_keys())] // TODO: check if this is really valid
		pub fn set_keys(
			origin: OriginFor<T>,
			keys: T::Keys,
			proof: Vec<u8>,
		) -> DispatchResultWithPostInfo {
			<pallet_session::Pallet<T>>::set_keys(origin, keys, proof)?;
			Ok(().into())
		}

		/// Allow a validator to link their validator id to a peer id
		///
		/// The dispatch origin of this function must be signed.
		///
		/// ## Events
		///
		/// - [PeerIdRegistered](Event::PeerIdRegistered)
		///
		/// ## Errors
		///
		/// - [BadOrigin](frame_system::error::BadOrigin)
		/// - [InvalidAccountPeerMappingSignature](Error::InvalidAccountPeerMappingSignature)
		/// - [AccountPeerMappingOverlap](Error::AccountPeerMappingOverlap)
		///
		/// ## Dependencies
		///
		/// - None
		#[pallet::weight(T::ValidatorWeightInfo::register_peer_id())]
		pub fn register_peer_id(
			origin: OriginFor<T>,
			peer_id: Ed25519PublicKey,
			port: u16,
			ip_address: Ipv6Addr,
			signature: Ed25519Signature,
		) -> DispatchResultWithPostInfo {
			// TODO Consider ensuring is non-private IP / valid IP

			let account_id = ensure_signed(origin)?;
			ensure!(
				RuntimePublic::verify(&peer_id, &account_id.encode(), &signature),
				Error::<T>::InvalidAccountPeerMappingSignature
			);

			if let Some((_, existing_peer_id, _, _)) = AccountPeerMapping::<T>::get(&account_id) {
				if existing_peer_id != peer_id {
					ensure!(
						!MappedPeers::<T>::contains_key(&peer_id),
						Error::<T>::AccountPeerMappingOverlap
					);
					MappedPeers::<T>::remove(&existing_peer_id);
					MappedPeers::<T>::insert(&peer_id, ());
				}
			} else {
				ensure!(
					!MappedPeers::<T>::contains_key(&peer_id),
					Error::<T>::AccountPeerMappingOverlap
				);
				MappedPeers::<T>::insert(&peer_id, ());
			}

			AccountPeerMapping::<T>::insert(
				&account_id,
				(account_id.clone(), peer_id, port, ip_address),
			);

			Self::deposit_event(Event::PeerIdRegistered(account_id, peer_id, port, ip_address));
			Ok(().into())
		}

		/// Allow a validator to send their current cfe version.  We validate that the version is a
		/// not the same version stored and if not we store and emit `CFEVersionUpdated`.
		///
		/// The dispatch origin of this function must be signed.
		///
		/// ## Events
		///
		/// - [CFEVersionUpdated](Event::CFEVersionUpdated)
		///
		/// ## Errors
		///
		/// - [BadOrigin](frame_system::error::BadOrigin)
		/// ## Dependencies
		///
		/// - None
		#[pallet::weight(T::ValidatorWeightInfo::cfe_version())]
		pub fn cfe_version(origin: OriginFor<T>, version: Version) -> DispatchResultWithPostInfo {
			let account_id = ensure_signed(origin)?;
			let validator_id: ValidatorIdOf<T> = account_id;
			ValidatorCFEVersion::<T>::try_mutate(validator_id.clone(), |current_version| {
				if *current_version != version {
					Self::deposit_event(Event::CFEVersionUpdated(
						validator_id,
						current_version.clone(),
						version.clone(),
					));
					*current_version = version;
				}
				Ok(().into())
			})
		}
	}

	/// Percentage of epoch we allow claims
	#[pallet::storage]
	#[pallet::getter(fn claim_period_as_percentage)]
	pub(super) type ClaimPeriodAsPercentage<T: Config> = StorageValue<_, Percentage, ValueQuery>;

	/// An emergency rotation has been requested
	#[pallet::storage]
	#[pallet::getter(fn emergency_rotation_requested)]
	pub(super) type EmergencyRotationRequested<T: Config> = StorageValue<_, bool, ValueQuery>;

	/// The starting block number for the current epoch
	#[pallet::storage]
	#[pallet::getter(fn current_epoch_started_at)]
	pub(super) type CurrentEpochStartedAt<T: Config> = StorageValue<_, T::BlockNumber, ValueQuery>;

	/// The number of blocks an epoch runs for
	#[pallet::storage]
	#[pallet::getter(fn epoch_number_of_blocks)]
	pub(super) type BlocksPerEpoch<T: Config> = StorageValue<_, T::BlockNumber, ValueQuery>;

	/// Current epoch index
	#[pallet::storage]
	#[pallet::getter(fn current_epoch)]
	pub type CurrentEpoch<T: Config> = StorageValue<_, EpochIndex, ValueQuery>;

	/// Active validator lookup
	#[pallet::storage]
	#[pallet::getter(fn validator_lookup)]
	pub type ValidatorLookup<T: Config> = StorageMap<_, Blake2_128Concat, ValidatorIdOf<T>, ()>;

	/// The rotation phase we are currently at
	#[pallet::storage]
	#[pallet::getter(fn rotation_phase)]
	pub type RotationPhase<T: Config> = StorageValue<_, RotationStatusOf<T>, ValueQuery>;

	/// A list of the current validators
	#[pallet::storage]
	#[pallet::getter(fn validators)]
	pub type Validators<T: Config> = StorageValue<_, Vec<ValidatorIdOf<T>>, ValueQuery>;

	/// The current bond
	#[pallet::storage]
	#[pallet::getter(fn bond)]
	pub type Bond<T: Config> = StorageValue<_, T::Amount, ValueQuery>;

	/// Account to Peer Mapping
	#[pallet::storage]
	#[pallet::getter(fn validator_peer_id)]
	pub type AccountPeerMapping<T: Config> = StorageMap<
		_,
		Blake2_128Concat,
		T::AccountId,
		(T::AccountId, Ed25519PublicKey, u16, Ipv6Addr),
	>;

	/// Peers that are associated with account ids
	#[pallet::storage]
	#[pallet::getter(fn mapped_peer)]
	pub type MappedPeers<T: Config> = StorageMap<_, Blake2_128Concat, Ed25519PublicKey, ()>;

	/// Validator CFE version
	#[pallet::storage]
	#[pallet::getter(fn validator_cfe_version)]
	pub type ValidatorCFEVersion<T: Config> =
		StorageMap<_, Blake2_128Concat, ValidatorIdOf<T>, Version, ValueQuery>;

	/// The last expired epoch index
	#[pallet::storage]
	pub type LastExpiredEpoch<T: Config> = StorageValue<_, EpochIndex, ValueQuery>;

	/// A map storing the expiry block numbers for old epochs
	#[pallet::storage]
	pub type EpochExpiries<T: Config> =
		StorageMap<_, Blake2_128Concat, T::BlockNumber, EpochIndex, OptionQuery>;

	#[pallet::genesis_config]
	pub struct GenesisConfig<T: Config> {
		pub blocks_per_epoch: T::BlockNumber,
		pub bond: T::Amount,
		pub claim_period_as_percentage: Percentage,
	}

	#[cfg(feature = "std")]
	impl<T: Config> Default for GenesisConfig<T> {
		fn default() -> Self {
			Self {
				blocks_per_epoch: Zero::zero(),
				bond: Default::default(),
				claim_period_as_percentage: Zero::zero(),
			}
		}
	}

	#[pallet::genesis_build]
	impl<T: Config> GenesisBuild<T> for GenesisConfig<T> {
		fn build(&self) {
			BlocksPerEpoch::<T>::set(self.blocks_per_epoch);
			let genesis_validators = <pallet_session::Pallet<T>>::validators();
			ClaimPeriodAsPercentage::<T>::set(self.claim_period_as_percentage);

			for validator_id in &genesis_validators {
				T::ChainflipAccount::update_state(
					&(validator_id.clone()),
					ChainflipAccountState::Validator,
				)
			}

			Pallet::<T>::start_new_epoch(&genesis_validators, self.bond);
		}
	}
}

impl<T: Config> EpochInfo for Pallet<T> {
	type ValidatorId = ValidatorIdOf<T>;
	type Amount = T::Amount;

	fn last_expired_epoch() -> EpochIndex {
		LastExpiredEpoch::<T>::get()
	}

	fn current_validators() -> Vec<Self::ValidatorId> {
		Validators::<T>::get()
	}

	fn is_validator(account: &Self::ValidatorId) -> bool {
		ValidatorLookup::<T>::contains_key(account)
	}

	fn bond() -> Self::Amount {
		Bond::<T>::get()
	}

	fn epoch_index() -> EpochIndex {
		CurrentEpoch::<T>::get()
	}

	fn is_auction_phase() -> bool {
		if RotationPhase::<T>::get() != RotationStatus::Idle {
			return true
		}

		// start + ((epoch * percentage) / 100)
		let last_block_for_claims = CurrentEpochStartedAt::<T>::get().saturating_add(
			BlocksPerEpoch::<T>::get()
				.saturating_mul(ClaimPeriodAsPercentage::<T>::get().into())
				.checked_div(&100u32.into())
				.unwrap_or_default(),
		);

		last_block_for_claims >= frame_system::Pallet::<T>::current_block_number()
	}

	fn active_validator_count() -> u32 {
		Validators::<T>::decode_len().unwrap_or_default() as u32
	}
}

/// Indicates to the session module if the session should be rotated.
impl<T: Config> pallet_session::ShouldEndSession<T::BlockNumber> for Pallet<T> {
	fn should_end_session(_now: T::BlockNumber) -> bool {
		matches!(
			RotationPhase::<T>::get(),
			RotationStatus::VaultsRotated(_) | RotationStatus::SessionRotating(_)
		)
	}
}

impl<T: Config> Pallet<T> {
	/// Starting a new epoch we update the storage, emit the event and call
	/// `EpochTransitionHandler::on_new_epoch`
	fn start_new_epoch(new_validators: &[ValidatorIdOf<T>], new_bond: T::Amount) {
		let old_validators = Validators::<T>::get();
		// Update state of current validators
		Validators::<T>::set(new_validators.to_vec());
		ValidatorLookup::<T>::remove_all(None);
		for validator in new_validators {
			ValidatorLookup::<T>::insert(validator, ());
		}

		// Calculate the new epoch index
		let (old_epoch, new_epoch) = CurrentEpoch::<T>::mutate(|epoch| {
			*epoch = epoch.saturating_add(One::one());
			(*epoch - 1, *epoch)
		});

		// The new bond set
		Bond::<T>::set(new_bond);
		// Set the expiry block number for the outgoing set
		EpochExpiries::<T>::insert(
			frame_system::Pallet::<T>::current_block_number() + BlocksPerEpoch::<T>::get(),
			old_epoch,
		);

		// Set the block this epoch starts at
		CurrentEpochStartedAt::<T>::set(frame_system::Pallet::<T>::current_block_number());

		// If we were in an emergency, mark as completed
		Self::emergency_rotation_completed();

		// Emit that a new epoch will be starting
		Self::deposit_event(Event::NewEpoch(new_epoch));

		// Handler for a new epoch
		T::EpochTransitionHandler::on_new_epoch(&old_validators, new_validators, new_bond);
	}
}

/// Provides the new set of validators to the session module when session is being rotated.
impl<T: Config> pallet_session::SessionManager<ValidatorIdOf<T>> for Pallet<T> {
	/// If we have a set of confirmed validators we roll them in over two blocks
	fn new_session(_new_index: SessionIndex) -> Option<Vec<ValidatorIdOf<T>>> {
		match RotationPhase::<T>::get() {
			RotationStatus::VaultsRotated(auction_result) => Some(auction_result.winners),
			_ => None,
		}
	}

	/// We provide an implementation for this as we already have a set of validators with keys at
	/// genesis
	fn new_session_genesis(_new_index: SessionIndex) -> Option<Vec<ValidatorIdOf<T>>> {
		None
	}

	/// The current session is ending
	fn end_session(_end_index: SessionIndex) {}

	/// The session is starting
	fn start_session(_start_index: SessionIndex) {
		if let RotationStatus::SessionRotating(AuctionResult {
			winners, minimum_active_bid, ..
		}) = RotationPhase::<T>::get()
		{
			Pallet::<T>::start_new_epoch(&winners, minimum_active_bid)
		}
	}
}

impl<T: Config> EstimateNextSessionRotation<T::BlockNumber> for Pallet<T> {
	fn average_session_length() -> T::BlockNumber {
		Self::epoch_number_of_blocks()
	}

	fn estimate_current_session_progress(
		now: T::BlockNumber,
	) -> (Option<sp_runtime::Permill>, Weight) {
		(
			Some(sp_runtime::Permill::from_rational(
				now.saturating_sub(CurrentEpochStartedAt::<T>::get()),
				BlocksPerEpoch::<T>::get(),
			)),
			T::DbWeight::get().reads(2),
		)
	}

	fn estimate_next_session_rotation(_now: T::BlockNumber) -> (Option<T::BlockNumber>, Weight) {
		(
			Some(CurrentEpochStartedAt::<T>::get() + BlocksPerEpoch::<T>::get()),
			T::DbWeight::get().reads(2),
		)
	}
}

/// In this module, for simplicity, we just return the same AccountId.
pub struct ValidatorOf<T>(sp_std::marker::PhantomData<T>);

impl<T: Config> Convert<T::AccountId, Option<T::AccountId>> for ValidatorOf<T> {
	fn convert(account: T::AccountId) -> Option<T::AccountId> {
		Some(account)
	}
}

impl<T: Config> EmergencyRotation for Pallet<T> {
	fn request_emergency_rotation() {
		if !EmergencyRotationRequested::<T>::get() {
			EmergencyRotationRequested::<T>::set(true);
			Pallet::<T>::deposit_event(Event::EmergencyRotationRequested());
<<<<<<< HEAD
			Self::update_rotation_status(RotationStatus::RunAuction);
			return T::DbWeight::get().reads_writes(1, 2)
=======
			Pallet::<T>::force_validator_rotation();
>>>>>>> 45782169
		}
	}

	fn emergency_rotation_in_progress() -> bool {
		EmergencyRotationRequested::<T>::get()
	}

	fn emergency_rotation_completed() {
		if Self::emergency_rotation_in_progress() {
			EmergencyRotationRequested::<T>::set(false);
		}
	}
}

pub struct DeletePeerMapping<T: Config>(PhantomData<T>);

/// Implementation of `OnKilledAccount` ensures that we reconcile any flip dust remaining in the
/// account by burning it.
impl<T: Config> OnKilledAccount<T::AccountId> for DeletePeerMapping<T> {
	fn on_killed_account(account_id: &T::AccountId) {
		if let Some((_, peer_id, _, _)) = AccountPeerMapping::<T>::take(&account_id) {
			MappedPeers::<T>::remove(&peer_id);
			Pallet::<T>::deposit_event(Event::PeerIdUnregistered(account_id.clone(), peer_id));
		}
	}
}

pub struct PeerMapping<T>(PhantomData<T>);

impl<T: Config> QualifyValidator for PeerMapping<T> {
	type ValidatorId = ValidatorIdOf<T>;

	fn is_qualified(validator_id: &Self::ValidatorId) -> bool {
		AccountPeerMapping::<T>::contains_key(validator_id)
	}
}

pub struct NotDuringRotation<T: Config>(PhantomData<T>);

impl<T: Config> ExecutionCondition for NotDuringRotation<T> {
	fn is_satisfied() -> bool {
		RotationPhase::<T>::get() == RotationStatus::Idle
	}
}<|MERGE_RESOLUTION|>--- conflicted
+++ resolved
@@ -742,12 +742,7 @@
 		if !EmergencyRotationRequested::<T>::get() {
 			EmergencyRotationRequested::<T>::set(true);
 			Pallet::<T>::deposit_event(Event::EmergencyRotationRequested());
-<<<<<<< HEAD
 			Self::update_rotation_status(RotationStatus::RunAuction);
-			return T::DbWeight::get().reads_writes(1, 2)
-=======
-			Pallet::<T>::force_validator_rotation();
->>>>>>> 45782169
 		}
 	}
 
