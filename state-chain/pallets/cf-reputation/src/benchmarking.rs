--- conflicted
+++ resolved
@@ -8,7 +8,6 @@
 
 benchmarks! {
 	update_accrual_ratio {
-<<<<<<< HEAD
 	} : _(RawOrigin::Root, 2, (151 as u32).into())
 	update_reputation_point_penalty {
 		 let reputation_points_penalty = ReputationPenalty { points: 1, blocks: (10 as u32).into() };
@@ -19,22 +18,16 @@
 	on_runtime_upgrade {
 		releases::V1.put::<Pallet<T>>();
 	} : {
-		Reputation::<T>::on_runtime_upgrade();
+		Pallet::<T>::on_runtime_upgrade();
 	} verify {
 		assert_eq!(ReputationPointPenalty::<T>::get(), ReputationPenalty { points: 1, blocks: (10 as u32).into() });
 	}
 	on_runtime_upgrade_v1 {
 		releases::V0.put::<Pallet<T>>();
 	} : {
-		Reputation::<T>::on_runtime_upgrade();
+		Pallet::<T>::on_runtime_upgrade();
 	}
 
-=======
-	} : _(RawOrigin::Root, 2, 151u32.into())
-	verify {
-		assert_eq!(Pallet::<T>::accrual_ratio(), (2, 151u32.into()).into())
-	}
->>>>>>> b285ebfb
 }
 
 impl_benchmark_test_suite!(Pallet, crate::mock::new_test_ext(), crate::mock::Test,);