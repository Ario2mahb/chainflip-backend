--- conflicted
+++ resolved
@@ -90,13 +90,11 @@
 		/// Ban validators
 		type Banned: Banned<ValidatorId = Self::ValidatorId>;
 
-<<<<<<< HEAD
 		/// Implementation of EnsureOrigin trait for governance
 		type EnsureGovernance: EnsureOrigin<Self::Origin>;
-=======
+
 		/// Key generation exclusion set
 		type KeygenExclusionSet: KeygenExclusionSet<ValidatorId = Self::ValidatorId>;
->>>>>>> ee410abc
 	}
 
 	#[pallet::hooks]
