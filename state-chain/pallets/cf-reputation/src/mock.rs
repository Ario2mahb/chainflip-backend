use super::*;
use crate as pallet_cf_reputation;
use cf_traits::Slashing;
use frame_support::{construct_runtime, parameter_types};
use sp_core::H256;
use sp_runtime::BuildStorage;
use sp_runtime::{
	testing::Header,
	traits::{BlakeTwo256, IdentityLookup},
};
use sp_std::cell::RefCell;

type UncheckedExtrinsic = frame_system::mocking::MockUncheckedExtrinsic<Test>;
type Block = frame_system::mocking::MockBlock<Test>;

use cf_traits::mocks::epoch_info;
use cf_traits::mocks::epoch_info::Mock;

thread_local! {
	pub static SLASH_COUNT: RefCell<u64> = RefCell::new(0);
}

construct_runtime!(
	pub enum Test where
		Block = Block,
		NodeBlock = Block,
		UncheckedExtrinsic = UncheckedExtrinsic,
	{
		System: frame_system::{Module, Call, Config, Storage, Event<T>},
		ReputationPallet: pallet_cf_reputation::{Module, Call, Storage, Event<T>, Config<T>},
	}
);

parameter_types! {
	pub const BlockHashCount: u64 = 250;
}

impl frame_system::Config for Test {
	type BaseCallFilter = ();
	type BlockWeights = ();
	type BlockLength = ();
	type Origin = Origin;
	type Call = Call;
	type Index = u64;
	type BlockNumber = u64;
	type Hash = H256;
	type Hashing = BlakeTwo256;
	type AccountId = u64;
	type Lookup = IdentityLookup<Self::AccountId>;
	type Header = Header;
	type Event = Event;
	type BlockHashCount = BlockHashCount;
	type DbWeight = ();
	type Version = ();
	type PalletInfo = PalletInfo;
	type AccountData = ();
	type OnNewAccount = ();
	type OnKilledAccount = ();
	type SystemWeightInfo = ();
	type SS58Prefix = ();
}

// A heartbeat interval in blocks
pub const HEARTBEAT_BLOCK_INTERVAL: u64 = 150;
// Number of blocks being offline before you lose one point
pub const POINTS_PER_BLOCK_PENALTY: ReputationPenalty<u64> = ReputationPenalty {
	points: 1,
	blocks: 10,
};
// Number of blocks to be online to accrue a point
pub const ACCRUAL_BLOCKS: u64 = 2500;
// Number of accrual points
pub const ACCRUAL_POINTS: i32 = 1;

parameter_types! {
	pub const HeartbeatBlockInterval: u64 = HEARTBEAT_BLOCK_INTERVAL;
	pub const ReputationPointPenalty: ReputationPenalty<u64> = POINTS_PER_BLOCK_PENALTY;
	pub const ReputationPointFloorAndCeiling: (i32, i32) = (-2880, 2880);
}

// Mocking the `Slasher` trait
pub struct MockSlasher;
impl Slashing for MockSlasher {
	type AccountId = u64;
	type BlockNumber = u64;

<<<<<<< HEAD
	fn slash(_validator_id: &Self::ValidatorId, _blocks_offline: Self::BlockNumber) -> Weight {
=======
	fn slash(_validator_id: &Self::AccountId, _blocks_offline: &Self::BlockNumber) -> Weight {
>>>>>>> 14b61c2b
		// Count those slashes
		SLASH_COUNT.with(|count| {
			let mut c = count.borrow_mut();
			*c = *c + 1
		});
		0
	}
}

pub const ALICE: <Test as frame_system::Config>::AccountId = 123u64;
pub const BOB: <Test as frame_system::Config>::AccountId = 456u64;

impl Config for Test {
	type Event = Event;
	type AccountId = u64;
	type Amount = u128;
	type HeartbeatBlockInterval = HeartbeatBlockInterval;
	type ReputationPointPenalty = ReputationPointPenalty;
	type ReputationPointFloorAndCeiling = ReputationPointFloorAndCeiling;
	type Slasher = MockSlasher;
	type EpochInfo = epoch_info::Mock;
}

pub(crate) fn new_test_ext() -> sp_io::TestExternalities {
	let config = GenesisConfig {
		frame_system: Default::default(),
		pallet_cf_reputation: Some(ReputationPalletConfig {
			accrual_ratio: (ACCRUAL_POINTS, ACCRUAL_BLOCKS),
		}),
	};

	// We only expect Alice to be a validator at the moment
	Mock::add_validator(ALICE);
	let mut ext: sp_io::TestExternalities = config.build_storage().unwrap().into();

	ext.execute_with(|| {
		System::set_block_number(1);
	});

	ext
}

pub fn run_to_block(n: u64) {
	while System::block_number() < n {
		ReputationPallet::on_finalize(System::block_number());
		System::set_block_number(System::block_number() + 1);
		ReputationPallet::on_initialize(System::block_number());
	}
}<|MERGE_RESOLUTION|>--- conflicted
+++ resolved
@@ -84,11 +84,7 @@
 	type AccountId = u64;
 	type BlockNumber = u64;
 
-<<<<<<< HEAD
 	fn slash(_validator_id: &Self::ValidatorId, _blocks_offline: Self::BlockNumber) -> Weight {
-=======
-	fn slash(_validator_id: &Self::AccountId, _blocks_offline: &Self::BlockNumber) -> Weight {
->>>>>>> 14b61c2b
 		// Count those slashes
 		SLASH_COUNT.with(|count| {
 			let mut c = count.borrow_mut();
