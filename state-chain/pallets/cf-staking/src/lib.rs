--- conflicted
+++ resolved
@@ -27,12 +27,7 @@
 	dispatch::DispatchResultWithPostInfo,
 	ensure,
 	error::BadOrigin,
-<<<<<<< HEAD
-	traits::{EnsureOrigin, Get, HandleLifetime, UnixTime},
-=======
 	traits::{EnsureOrigin, Get, HandleLifetime, IsType, UnixTime},
-	weights,
->>>>>>> a1830e72
 };
 use frame_system::pallet_prelude::OriginFor;
 pub use pallet::*;
@@ -692,16 +687,7 @@
 				Self::deposit_event(Event::<T>::ClaimExpired(account_id.clone(), claim_amount));
 
 				// Re-credit the account
-<<<<<<< HEAD
-				T::Flip::revert_claim(&account_id, pending_claim.amount);
-=======
 				T::Flip::revert_claim(&account_id, claim_amount);
-
-				// Add weight: One read/write each for deleting the claim and updating the stake.
-				weight = weight
-					.saturating_add(T::DbWeight::get().reads(2))
-					.saturating_add(T::DbWeight::get().writes(2));
->>>>>>> a1830e72
 			}
 		}
 
