#![cfg_attr(not(feature = "std"), no_std)]

#[cfg(test)]
mod mock;

#[cfg(test)]
mod tests;

use frame_support::{error::BadOrigin, traits::EnsureOrigin};
use frame_system::pallet_prelude::OriginFor;
pub use pallet::*;

use codec::FullCodec;
use sp_runtime::traits::{AtLeast32BitUnsigned, CheckedAdd, CheckedSub, One};

#[frame_support::pallet]
pub mod pallet {
<<<<<<< HEAD
    use super::*;
    use frame_support::pallet_prelude::*;
    use frame_system::pallet::Account;
    use frame_system::pallet_prelude::*;
    use sp_runtime::app_crypto::RuntimePublic;

    type AccountId<T> = <T as frame_system::Config>::AccountId;

    #[derive(Encode, Decode, Clone, RuntimeDebug, Default, PartialEq, Eq)]
    pub(super) struct Claim<Amount, Nonce, EthereumAddress, Signature> {
        pub(super) amount: Amount,
        pub(super) nonce: Nonce,
        pub(super) address: EthereumAddress,
        pub(super) signature: Option<Signature>,
    }

    #[pallet::config]
    pub trait Config: frame_system::Config {
        /// Standard Event type.
        type Event: From<Event<Self>> + IsType<<Self as frame_system::Config>::Event>;

        /// Numeric type based on the `Balance` type from `Currency` trait. Defined inline for now, but we
        /// might want to consider using the `Balances` pallet in future.
        type StakedAmount: Member
            + FullCodec
            + Copy
            + Default
            + AtLeast32BitUnsigned
            + MaybeSerializeDeserialize
            + CheckedSub;

        /// Ethereum address type, should correspond to [u8; 20], but defined globally for the runtime.
        type EthereumAddress: Member + FullCodec + Copy;

        /// A Nonce type to be used for claim nonces.
        type Nonce: Member
            + FullCodec
            + Copy
            + Default
            + AtLeast32BitUnsigned
            + MaybeSerializeDeserialize
            + CheckedSub;

        /// A type representing ethereum cryptographic primitives.
        type EthereumCrypto: Member + FullCodec + RuntimePublic;

        /// Base priority of unsigned transactions.
        type UnsignedPriority: Get<TransactionPriority>;
    }

    #[pallet::pallet]
    pub struct Pallet<T>(PhantomData<T>);

    #[pallet::storage]
    pub type Stakes<T: Config> = StorageMap<_, Identity, AccountId<T>, T::StakedAmount, ValueQuery>;

    #[pallet::storage]
    pub(super) type PendingClaims<T: Config> = StorageMap<
        _,
        Identity,
        AccountId<T>,
        Claim<
            T::StakedAmount,
            T::Nonce,
            T::EthereumAddress,
            <T::EthereumCrypto as RuntimePublic>::Signature,
        >,
        OptionQuery,
    >;

    #[pallet::storage]
    pub type Nonces<T: Config> = StorageMap<_, Identity, AccountId<T>, T::Nonce, ValueQuery>;

    #[pallet::hooks]
    impl<T: Config> Hooks<BlockNumberFor<T>> for Pallet<T> {}

    #[pallet::call]
    impl<T: Config> Pallet<T> {
        /// Witness that a `Staked` event was emitted by the `StakeManager` smart contract.
        #[pallet::weight(10_000)]
        pub fn witness_staked(
            origin: OriginFor<T>,
            staker_account_id: AccountId<T>,
            amount: T::StakedAmount,
            refund_address: T::EthereumAddress,
        ) -> DispatchResultWithPostInfo {
            let who = ensure_signed(origin)?;

            debug::info!("Witnessed `staked` event!");
            Ok(().into())
        }

        /// Funds have been staked to an account via the StakeManager smart contract.
        ///
        /// **This is a MultiSig call**
        #[pallet::weight(10_000)]
        pub fn staked(
            origin: OriginFor<T>,
            account_id: T::AccountId,
            amount: T::StakedAmount,
            refund_address: T::EthereumAddress,
        ) -> DispatchResultWithPostInfo {
            Self::ensure_multi(origin)?;

            if Account::<T>::contains_key(&account_id) {
                let total_stake = Self::add_stake(&account_id, amount)?;
                Self::deposit_event(Event::Staked(account_id, amount, total_stake));
            } else {
                // Account doesn't exist.
                debug::info!(
                    "Unknown staking account id {:?}, proceeding to refund.",
                    account_id
                );
                Self::deposit_event(Event::Refund(amount, refund_address));
            }

            Ok(().into())
        }

        /// Get FLIP that is held for me by the system, signed by my validator key.
        ///
        /// *QUESTION: should we burn a small amount of FLIP here to disincentivize spam?*
        #[pallet::weight(10_000)]
        pub fn claim(
            origin: OriginFor<T>,
            amount: T::StakedAmount,
            address: T::EthereumAddress,
        ) -> DispatchResultWithPostInfo {
            let who = ensure_signed(origin)?;

            // If a claim already exists, return an error. The validator must either redeem their claim voucher
            // or wait until expiry before creating a new claim.
            ensure!(
                !PendingClaims::<T>::contains_key(&who),
                Error::<T>::PendingClaim
            );

            // Throw an error if the validator tries to claim too much. Otherwise decrement the stake by the
            // amount claimed.
            Stakes::<T>::try_mutate::<_, _, Error<T>, _>(&who, |stake| {
                *stake = stake
                    .checked_sub(&amount)
                    .ok_or(Error::<T>::InsufficientStake)?;
                Ok(())
            })?;

            // Don't check for overflow here - we don't expect more than 2^32 claims.
            let nonce = Nonces::<T>::mutate(&who, |nonce| {
                *nonce += T::Nonce::one();
                *nonce
            });

            // Emit the event requesting that the CFE generate the claim voucher.
            Self::deposit_event(Event::<T>::ClaimSigRequested(address, nonce, amount));

            // Assume for now that the siging process is successful and simply insert this claim into
            // the pending claims.
            //
            // TODO: This should be inserted by the CFE signer process including a valid signature.
            PendingClaims::<T>::insert(
                &who,
                Claim {
                    amount,
                    nonce,
                    address,
                    signature: None,
                },
            );

            Ok(().into())
        }

        /// Witness that a `Claimed` event was emitted by the `StakeManager` smart contract.
        #[pallet::weight(10_000)]
        pub fn witness_claimed(
            origin: OriginFor<T>,
            account_id: AccountId<T>,
            claimed_amount: T::StakedAmount,
        ) -> DispatchResultWithPostInfo {
            let who = ensure_signed(origin)?;
            debug::info!("Witnessed `claimed` event!");

            // If a claim exists, remove it.
            // If it doesn't exist, something bad has happened.

            Ok(().into())
        }

        /// Previously staked funds have been reclaimed.
        ///
        /// Note that calling this doesn't initiate any protocol changes - the `claim` has already been authorised
        /// by validator multisig. This merely signals that the claimant has in fact redeemed their funds via the
        /// `StakeManager` contract.
        ///
        /// If the claimant tries to claim more funds than are available, we set the claimant's balance to
        /// zero and raise an error.
        ///
        /// **This is a MultiSig call**
        #[pallet::weight(10_000)]
        pub fn claimed(
            origin: OriginFor<T>,
            account_id: AccountId<T>,
            claimed_amount: T::StakedAmount,
        ) -> DispatchResultWithPostInfo {
            Self::ensure_multi(origin)?;

            let pending_claim =
                PendingClaims::<T>::get(&account_id).ok_or(Error::<T>::NoPendingClaim)?;

            ensure!(
                claimed_amount == pending_claim.amount,
                Error::<T>::InvalidClaimAmount
            );

            PendingClaims::<T>::remove(&account_id);

            Self::deposit_event(Event::Claimed(account_id, claimed_amount));

            Ok(().into())
        }

        /// The claim signature generated by the CFE should be posted here so it can be stored on-chain.
        #[pallet::weight(10_000)]
        pub fn post_claim_signature(
            origin: OriginFor<T>,
            account_id: AccountId<T>,
            amount: T::StakedAmount,
            nonce: T::Nonce,
            address: T::EthereumAddress,
            signature: <T::EthereumCrypto as RuntimePublic>::Signature,
        ) -> DispatchResultWithPostInfo {
            ensure_none(origin)?;

            // TODO: Verify the signature
            // Should we do this here or in the implementation of ValidateUnsigned?
            // We need to be careful since verification is expensive and therefore a potential DOS vector.
            //
            // For now, assume signature is valid and proceed.

            let _ =
                PendingClaims::<T>::mutate_exists(&account_id, |maybe_claim| {
                    match maybe_claim.as_mut() {
                        Some(claim) => {
                            claim.signature = Some(signature.clone());
                            Ok(())
                        }
                        None => Err(Error::<T>::NoPendingClaim),
                    }
                })?;

            Self::deposit_event(Event::ClaimSignatureIssued(
                amount, nonce, address, signature,
            ));

            Ok(().into())
        }
    }

    #[pallet::event]
    #[pallet::generate_deposit(pub(super) fn deposit_event)]
    pub enum Event<T: Config> {
        /// A validator has staked some FLIP on the Ethereum chain. [validator_id, stake_added, total_stake]
        Staked(AccountId<T>, T::StakedAmount, T::StakedAmount),

        /// A validator has claimed their FLIP on the Ethereum chain. [validator_id, claimed_amount]
        Claimed(AccountId<T>, T::StakedAmount),

        /// The staked amount should be refunded to the provided Ethereum address. [refund_amount, address]
        Refund(T::StakedAmount, T::EthereumAddress),

        /// A claim request has been made to provided Ethereum address. [address, nonce, amount]
        ClaimSigRequested(T::EthereumAddress, T::Nonce, T::StakedAmount),

        /// A claim signature has been issued by the signer module. [amount, nonce, address, signature]
        ClaimSignatureIssued(
            T::StakedAmount,
            T::Nonce,
            T::EthereumAddress,
            <T::EthereumCrypto as RuntimePublic>::Signature,
        ),
    }

    #[pallet::error]
    pub enum Error<T> {
        /// The account to be staked is not known.
        UnknownAccount,

        /// An invalid claim has been witnessed: the account has no pending claims.
        NoPendingClaim,

        /// An invalid claim has been witnessed: the amount claimed does not match the pending claim amount.
        InvalidClaimAmount,

        /// The claimant doesn't exist.
        InsufficientStake,

        /// The claimant tried to claim despite having a claim already pending.
        PendingClaim,

        /// The claimant tried to claim more funds than were available.
        ClaimOverflow,

        /// Stake amount caused overflow on addition. Should never happen.
        StakeOverflow,
    }

    #[pallet::validate_unsigned]
    impl<T: Config> ValidateUnsigned for Pallet<T> {
        type Call = Call<T>;

        fn validate_unsigned(source: TransactionSource, call: &Self::Call) -> TransactionValidity {
            if let Call::post_claim_signature(account_id, amount, address, nonce, sig) = call {
                // TODO: Verify signature here.

                ValidTransaction::with_tag_prefix("ClaimSig")
                    .priority(T::UnsignedPriority::get())
                    // `provides` are necessary for transaction validity so we need to include something. Since
                    // we have no `requires`, the only effect of this is to make sure only a single unsigned
                    // transaction with the below criteria will get into the transaction pool in a single block.
                    .and_provides((
                        frame_system::Module::<T>::block_number(),
                        account_id,
                        amount,
                    ))
                    // .longevity(TryInto::<u64>::try_into(
                    // 	T::SessionDuration::get() / 2u32.into()
                    // ).unwrap_or(64_u64))
                    .propagate(true)
                    .build()
            } else {
                InvalidTransaction::Call.into()
            }
        }
    }
}

impl<T: Config> Module<T> {
    fn add_stake(
        account_id: &T::AccountId,
        amount: T::StakedAmount,
    ) -> Result<T::StakedAmount, Error<T>> {
        Stakes::<T>::try_mutate(account_id, |stake| {
            *stake = stake
                .checked_add(&amount)
                .ok_or(Error::<T>::StakeOverflow)?;

            Ok(*stake)
        })
    }

    fn ensure_multi(origin: OriginFor<T>) -> Result<(), BadOrigin> {
        // TODO: replace this with a dedicated MULTISIG user instead of root.
        ensure_root(origin)
    }
=======
	use super::*;
	use cf_traits::Witnesser;
	use frame_support::pallet_prelude::*;
	use frame_system::{Account, pallet_prelude::*};
	use sp_runtime::app_crypto::RuntimePublic;

	type AccountId<T> = <T as frame_system::Config>::AccountId;

	#[derive(Encode, Decode, Clone, RuntimeDebug, Default, PartialEq, Eq)]
	pub(super) struct Claim<Amount, Nonce, EthereumAddress, Signature> {
		pub(super) amount: Amount,
		pub(super) nonce: Nonce,
		pub(super) address: EthereumAddress,
		pub(super) signature: Option<Signature>
	}

	#[pallet::config]
	pub trait Config: frame_system::Config
	{
		/// Standard Event type.
		type Event: From<Event<Self>> + IsType<<Self as frame_system::Config>::Event>;

		/// Standard Call type. We need this so we can use it as a constraint in `Witnesser`.
		type Call: From<Call<Self>> + IsType<<Self as frame_system::Config>::Call>;

		/// Numeric type denomination for the staked asset.
		type StakedAmount: Member
			+ FullCodec
			+ Copy
			+ Default
			+ AtLeast32BitUnsigned
			+ MaybeSerializeDeserialize
			+ CheckedSub;
		
		/// Ethereum address type, should correspond to [u8; 20], but defined globally for the runtime.
		type EthereumAddress: Member + FullCodec + Copy;

		/// A Nonce type to be used for claim nonces.
		type Nonce: Member
			+ FullCodec
			+ Copy
			+ Default
			+ AtLeast32BitUnsigned
			+ MaybeSerializeDeserialize
			+ CheckedSub;

		/// A type representing ethereum cryptographic primitives.
		type EthereumCrypto: Member + FullCodec + RuntimePublic;

		type EnsureWitnessed: EnsureOrigin<Self::Origin>;

		type Witnesser: cf_traits::Witnesser<
			Call=<Self as Config>::Call, 
			AccountId=<Self as frame_system::Config>::AccountId>;
	}

	#[pallet::pallet]
	pub struct Pallet<T>(PhantomData<T>);

	#[pallet::storage]
	pub type Stakes<T: Config> = StorageMap<_, Identity, AccountId<T>, T::StakedAmount, ValueQuery>;

	#[pallet::storage]
	pub(super) type PendingClaims<T: Config> = StorageMap<
		_, 
		Identity, 
		AccountId<T>, 
		Claim<T::StakedAmount, T::Nonce, T::EthereumAddress, <T::EthereumCrypto as RuntimePublic>::Signature>, 
		OptionQuery>;

	#[pallet::storage]
	pub type Nonces<T: Config> = StorageMap<_, Identity, AccountId<T>, T::Nonce, ValueQuery>;

	#[pallet::hooks]
	impl<T: Config> Hooks<BlockNumberFor<T>> for Pallet<T> { }

	#[pallet::call]
	impl<T: Config> Pallet<T> {
		/// Witness that a `Staked` event was emitted by the `StakeManager` smart contract.
		#[pallet::weight(10_000)]
		pub fn witness_staked(
			origin: OriginFor<T>,
			staker_account_id: AccountId<T>,
			amount: T::StakedAmount,
			refund_address: T::EthereumAddress,
		) -> DispatchResultWithPostInfo {
			let who = ensure_signed(origin)?;
			let call = Call::staked(staker_account_id, amount, refund_address);

			T::Witnesser::witness(who, call.into())?;

			Ok(().into())
		}

		/// Funds have been staked to an account via the StakeManager smart contract. 
		///
		/// **This is a MultiSig call**
		#[pallet::weight(10_000)]
		pub fn staked(
			origin: OriginFor<T>,
			account_id: T::AccountId,
			amount: T::StakedAmount,
			refund_address: T::EthereumAddress,
		) -> DispatchResultWithPostInfo {
			Self::ensure_witnessed(origin)?;

			if Account::<T>::contains_key(&account_id) {
				let total_stake = Self::add_stake(&account_id, amount)?;
				Self::deposit_event(Event::Staked(account_id, amount, total_stake));
			} else {
				// Account doesn't exist.
				debug::info!("Unknown staking account id {:?}, proceeding to refund.", account_id);
				Self::deposit_event(Event::StakeRefund(account_id, amount, refund_address));
			}
			
			Ok(().into())
		}

		/// Get FLIP that is held for me by the system, signed by my validator key.
		///
		/// *QUESTION: should we burn a small amount of FLIP here to disincentivize spam?*
		#[pallet::weight(10_000)]
		pub fn claim(
			origin: OriginFor<T>,
			amount: T::StakedAmount,
			address: T::EthereumAddress,
		) -> DispatchResultWithPostInfo {
			let who = ensure_signed(origin)?;

			// If a claim already exists, return an error. The validator must either redeem their claim voucher
			// or wait until expiry before creating a new claim.
			ensure!(!PendingClaims::<T>::contains_key(&who), Error::<T>::PendingClaim);

			// Throw an error if the validator tries to claim too much. Otherwise decrement the stake by the 
			// amount claimed.
			Stakes::<T>::try_mutate::<_,_,Error::<T>,_>(&who, |stake| {
				*stake = stake.checked_sub(&amount).ok_or(Error::<T>::InsufficientStake)?;
				Ok(())
			})?;

			// Don't check for overflow here - we don't expect more than 2^32 claims.
			let nonce = Nonces::<T>::mutate(&who, |nonce| {
				*nonce += T::Nonce::one();
				*nonce
			});
			
			// Emit the event requesting that the CFE generate the claim voucher.
			Self::deposit_event(Event::<T>::ClaimSigRequested(who.clone(), address, nonce, amount));

			// Insert a pending claim without a signature.
			PendingClaims::<T>::insert(&who, Claim {
				amount,
				nonce,
				address,
				signature: None,
			});

			Ok(().into())
		}

		/// Witness that a `Claimed` event was emitted by the `StakeManager` smart contract. 
		#[pallet::weight(10_000)]
		pub fn witness_claimed(
			origin: OriginFor<T>,
			account_id: AccountId<T>,
			claimed_amount: T::StakedAmount,
		) -> DispatchResultWithPostInfo {
			let who = ensure_signed(origin)?;
			let call = Call::claimed(account_id, claimed_amount);

			T::Witnesser::witness(who, call.into())?;

			Ok(().into())
		}

		/// Previously staked funds have been reclaimed.
		///
		/// Note that calling this doesn't initiate any protocol changes - the `claim` has already been authorised
		/// by validator multisig. This merely signals that the claimant has in fact redeemed their funds via the 
		/// `StakeManager` contract. 
		///
		/// If the claimant tries to claim more funds than are available, we set the claimant's balance to 
		/// zero and raise an error. 
		///
		/// **This is a MultiSig call**
		#[pallet::weight(10_000)]
		pub fn claimed(
			origin: OriginFor<T>,
			account_id: AccountId<T>,
			claimed_amount: T::StakedAmount,
		) -> DispatchResultWithPostInfo {
			Self::ensure_witnessed(origin)?;

			let pending_claim = PendingClaims::<T>::get(&account_id).ok_or(Error::<T>::NoPendingClaim)?;
			
			ensure!(claimed_amount == pending_claim.amount, Error::<T>::InvalidClaimAmount);

			PendingClaims::<T>::remove(&account_id);

			Self::deposit_event(Event::Claimed(account_id, claimed_amount));

			Ok(().into())
		}

		/// The claim signature generated by the CFE should be posted here so it can be stored on-chain.
		#[pallet::weight(10_000)]
		pub fn post_claim_signature(
			origin: OriginFor<T>,
			account_id: AccountId<T>,
			amount: T::StakedAmount,
			nonce: T::Nonce,
			address: T::EthereumAddress,
			signature: <T::EthereumCrypto as RuntimePublic>::Signature,
		) -> DispatchResultWithPostInfo {
			// TODO: we should check more than just "is this a valid account" - see clubhouse stories 471 and 473
			let who = ensure_signed(origin)?;

			let _ = PendingClaims::<T>::mutate_exists(&account_id, |maybe_claim| {
				match maybe_claim.as_mut() {
					Some(claim) => {
						match claim.signature {
							Some(_) => Err(Error::<T>::SignatureAlreadyIssued),
							None => {
								claim.signature = Some(signature.clone());
								Ok(())
							},
						}
					},
					None => Err(Error::<T>::NoPendingClaim)
				}
			})?;

			Self::deposit_event(Event::ClaimSignatureIssued(who, amount, nonce, address, signature));

			Ok(().into())
		}
	}

	#[pallet::event]
	#[pallet::generate_deposit(pub(super) fn deposit_event)]
	pub enum Event<T: Config>
	{
		/// A validator has staked some FLIP on the Ethereum chain. [validator_id, stake_added, total_stake]
		Staked(AccountId<T>, T::StakedAmount, T::StakedAmount),

		/// A validator has claimed their FLIP on the Ethereum chain. [validator_id, claimed_amount]
		Claimed(AccountId<T>, T::StakedAmount),

		/// The staked amount should be refunded to the provided Ethereum address. [node_id, refund_amount, address]
		StakeRefund(AccountId<T>, T::StakedAmount, T::EthereumAddress),

		/// A claim request has been made to provided Ethereum address. [who, address, nonce, amount]
		ClaimSigRequested(AccountId<T>, T::EthereumAddress, T::Nonce, T::StakedAmount),

		/// A claim signature has been issued by the signer module. [issuer, amount, nonce, address, signature]
		ClaimSignatureIssued(AccountId<T>, T::StakedAmount, T::Nonce, T::EthereumAddress, <T::EthereumCrypto as RuntimePublic>::Signature)
	}

	#[pallet::error]
	pub enum Error<T> {
		/// The account to be staked is not known.
		UnknownAccount,

		/// An invalid claim has been witnessed: the account has no pending claims.
		NoPendingClaim,

		/// An invalid claim has been witnessed: the amount claimed does not match the pending claim amount.
		InvalidClaimAmount,

		/// The claimant doesn't exist.
		InsufficientStake,

		/// The claimant tried to claim despite having a claim already pending.
		PendingClaim,

		/// The claimant tried to claim more funds than were available. 
		ClaimOverflow,

		/// Stake amount caused overflow on addition. Should never happen.
		StakeOverflow,

		/// Some account tried to post a signature to the 
		SignatureAlreadyIssued,
	}
}

impl<T: Config> Module<T> {
	fn add_stake(account_id: &T::AccountId, amount: T::StakedAmount) -> Result<T::StakedAmount, Error<T>> {
		Stakes::<T>::try_mutate(
			account_id, 
			|stake| {
				*stake = stake
					.checked_add(&amount)
					.ok_or(Error::<T>::StakeOverflow)?;
				
				Ok(*stake)
			})
	}

	fn ensure_witnessed(origin: OriginFor<T>) -> Result<<T::EnsureWitnessed as EnsureOrigin<OriginFor<T>>>::Success, BadOrigin> {
		T::EnsureWitnessed::ensure_origin(origin)
	}
>>>>>>> 380402da
}<|MERGE_RESOLUTION|>--- conflicted
+++ resolved
@@ -15,362 +15,6 @@
 
 #[frame_support::pallet]
 pub mod pallet {
-<<<<<<< HEAD
-    use super::*;
-    use frame_support::pallet_prelude::*;
-    use frame_system::pallet::Account;
-    use frame_system::pallet_prelude::*;
-    use sp_runtime::app_crypto::RuntimePublic;
-
-    type AccountId<T> = <T as frame_system::Config>::AccountId;
-
-    #[derive(Encode, Decode, Clone, RuntimeDebug, Default, PartialEq, Eq)]
-    pub(super) struct Claim<Amount, Nonce, EthereumAddress, Signature> {
-        pub(super) amount: Amount,
-        pub(super) nonce: Nonce,
-        pub(super) address: EthereumAddress,
-        pub(super) signature: Option<Signature>,
-    }
-
-    #[pallet::config]
-    pub trait Config: frame_system::Config {
-        /// Standard Event type.
-        type Event: From<Event<Self>> + IsType<<Self as frame_system::Config>::Event>;
-
-        /// Numeric type based on the `Balance` type from `Currency` trait. Defined inline for now, but we
-        /// might want to consider using the `Balances` pallet in future.
-        type StakedAmount: Member
-            + FullCodec
-            + Copy
-            + Default
-            + AtLeast32BitUnsigned
-            + MaybeSerializeDeserialize
-            + CheckedSub;
-
-        /// Ethereum address type, should correspond to [u8; 20], but defined globally for the runtime.
-        type EthereumAddress: Member + FullCodec + Copy;
-
-        /// A Nonce type to be used for claim nonces.
-        type Nonce: Member
-            + FullCodec
-            + Copy
-            + Default
-            + AtLeast32BitUnsigned
-            + MaybeSerializeDeserialize
-            + CheckedSub;
-
-        /// A type representing ethereum cryptographic primitives.
-        type EthereumCrypto: Member + FullCodec + RuntimePublic;
-
-        /// Base priority of unsigned transactions.
-        type UnsignedPriority: Get<TransactionPriority>;
-    }
-
-    #[pallet::pallet]
-    pub struct Pallet<T>(PhantomData<T>);
-
-    #[pallet::storage]
-    pub type Stakes<T: Config> = StorageMap<_, Identity, AccountId<T>, T::StakedAmount, ValueQuery>;
-
-    #[pallet::storage]
-    pub(super) type PendingClaims<T: Config> = StorageMap<
-        _,
-        Identity,
-        AccountId<T>,
-        Claim<
-            T::StakedAmount,
-            T::Nonce,
-            T::EthereumAddress,
-            <T::EthereumCrypto as RuntimePublic>::Signature,
-        >,
-        OptionQuery,
-    >;
-
-    #[pallet::storage]
-    pub type Nonces<T: Config> = StorageMap<_, Identity, AccountId<T>, T::Nonce, ValueQuery>;
-
-    #[pallet::hooks]
-    impl<T: Config> Hooks<BlockNumberFor<T>> for Pallet<T> {}
-
-    #[pallet::call]
-    impl<T: Config> Pallet<T> {
-        /// Witness that a `Staked` event was emitted by the `StakeManager` smart contract.
-        #[pallet::weight(10_000)]
-        pub fn witness_staked(
-            origin: OriginFor<T>,
-            staker_account_id: AccountId<T>,
-            amount: T::StakedAmount,
-            refund_address: T::EthereumAddress,
-        ) -> DispatchResultWithPostInfo {
-            let who = ensure_signed(origin)?;
-
-            debug::info!("Witnessed `staked` event!");
-            Ok(().into())
-        }
-
-        /// Funds have been staked to an account via the StakeManager smart contract.
-        ///
-        /// **This is a MultiSig call**
-        #[pallet::weight(10_000)]
-        pub fn staked(
-            origin: OriginFor<T>,
-            account_id: T::AccountId,
-            amount: T::StakedAmount,
-            refund_address: T::EthereumAddress,
-        ) -> DispatchResultWithPostInfo {
-            Self::ensure_multi(origin)?;
-
-            if Account::<T>::contains_key(&account_id) {
-                let total_stake = Self::add_stake(&account_id, amount)?;
-                Self::deposit_event(Event::Staked(account_id, amount, total_stake));
-            } else {
-                // Account doesn't exist.
-                debug::info!(
-                    "Unknown staking account id {:?}, proceeding to refund.",
-                    account_id
-                );
-                Self::deposit_event(Event::Refund(amount, refund_address));
-            }
-
-            Ok(().into())
-        }
-
-        /// Get FLIP that is held for me by the system, signed by my validator key.
-        ///
-        /// *QUESTION: should we burn a small amount of FLIP here to disincentivize spam?*
-        #[pallet::weight(10_000)]
-        pub fn claim(
-            origin: OriginFor<T>,
-            amount: T::StakedAmount,
-            address: T::EthereumAddress,
-        ) -> DispatchResultWithPostInfo {
-            let who = ensure_signed(origin)?;
-
-            // If a claim already exists, return an error. The validator must either redeem their claim voucher
-            // or wait until expiry before creating a new claim.
-            ensure!(
-                !PendingClaims::<T>::contains_key(&who),
-                Error::<T>::PendingClaim
-            );
-
-            // Throw an error if the validator tries to claim too much. Otherwise decrement the stake by the
-            // amount claimed.
-            Stakes::<T>::try_mutate::<_, _, Error<T>, _>(&who, |stake| {
-                *stake = stake
-                    .checked_sub(&amount)
-                    .ok_or(Error::<T>::InsufficientStake)?;
-                Ok(())
-            })?;
-
-            // Don't check for overflow here - we don't expect more than 2^32 claims.
-            let nonce = Nonces::<T>::mutate(&who, |nonce| {
-                *nonce += T::Nonce::one();
-                *nonce
-            });
-
-            // Emit the event requesting that the CFE generate the claim voucher.
-            Self::deposit_event(Event::<T>::ClaimSigRequested(address, nonce, amount));
-
-            // Assume for now that the siging process is successful and simply insert this claim into
-            // the pending claims.
-            //
-            // TODO: This should be inserted by the CFE signer process including a valid signature.
-            PendingClaims::<T>::insert(
-                &who,
-                Claim {
-                    amount,
-                    nonce,
-                    address,
-                    signature: None,
-                },
-            );
-
-            Ok(().into())
-        }
-
-        /// Witness that a `Claimed` event was emitted by the `StakeManager` smart contract.
-        #[pallet::weight(10_000)]
-        pub fn witness_claimed(
-            origin: OriginFor<T>,
-            account_id: AccountId<T>,
-            claimed_amount: T::StakedAmount,
-        ) -> DispatchResultWithPostInfo {
-            let who = ensure_signed(origin)?;
-            debug::info!("Witnessed `claimed` event!");
-
-            // If a claim exists, remove it.
-            // If it doesn't exist, something bad has happened.
-
-            Ok(().into())
-        }
-
-        /// Previously staked funds have been reclaimed.
-        ///
-        /// Note that calling this doesn't initiate any protocol changes - the `claim` has already been authorised
-        /// by validator multisig. This merely signals that the claimant has in fact redeemed their funds via the
-        /// `StakeManager` contract.
-        ///
-        /// If the claimant tries to claim more funds than are available, we set the claimant's balance to
-        /// zero and raise an error.
-        ///
-        /// **This is a MultiSig call**
-        #[pallet::weight(10_000)]
-        pub fn claimed(
-            origin: OriginFor<T>,
-            account_id: AccountId<T>,
-            claimed_amount: T::StakedAmount,
-        ) -> DispatchResultWithPostInfo {
-            Self::ensure_multi(origin)?;
-
-            let pending_claim =
-                PendingClaims::<T>::get(&account_id).ok_or(Error::<T>::NoPendingClaim)?;
-
-            ensure!(
-                claimed_amount == pending_claim.amount,
-                Error::<T>::InvalidClaimAmount
-            );
-
-            PendingClaims::<T>::remove(&account_id);
-
-            Self::deposit_event(Event::Claimed(account_id, claimed_amount));
-
-            Ok(().into())
-        }
-
-        /// The claim signature generated by the CFE should be posted here so it can be stored on-chain.
-        #[pallet::weight(10_000)]
-        pub fn post_claim_signature(
-            origin: OriginFor<T>,
-            account_id: AccountId<T>,
-            amount: T::StakedAmount,
-            nonce: T::Nonce,
-            address: T::EthereumAddress,
-            signature: <T::EthereumCrypto as RuntimePublic>::Signature,
-        ) -> DispatchResultWithPostInfo {
-            ensure_none(origin)?;
-
-            // TODO: Verify the signature
-            // Should we do this here or in the implementation of ValidateUnsigned?
-            // We need to be careful since verification is expensive and therefore a potential DOS vector.
-            //
-            // For now, assume signature is valid and proceed.
-
-            let _ =
-                PendingClaims::<T>::mutate_exists(&account_id, |maybe_claim| {
-                    match maybe_claim.as_mut() {
-                        Some(claim) => {
-                            claim.signature = Some(signature.clone());
-                            Ok(())
-                        }
-                        None => Err(Error::<T>::NoPendingClaim),
-                    }
-                })?;
-
-            Self::deposit_event(Event::ClaimSignatureIssued(
-                amount, nonce, address, signature,
-            ));
-
-            Ok(().into())
-        }
-    }
-
-    #[pallet::event]
-    #[pallet::generate_deposit(pub(super) fn deposit_event)]
-    pub enum Event<T: Config> {
-        /// A validator has staked some FLIP on the Ethereum chain. [validator_id, stake_added, total_stake]
-        Staked(AccountId<T>, T::StakedAmount, T::StakedAmount),
-
-        /// A validator has claimed their FLIP on the Ethereum chain. [validator_id, claimed_amount]
-        Claimed(AccountId<T>, T::StakedAmount),
-
-        /// The staked amount should be refunded to the provided Ethereum address. [refund_amount, address]
-        Refund(T::StakedAmount, T::EthereumAddress),
-
-        /// A claim request has been made to provided Ethereum address. [address, nonce, amount]
-        ClaimSigRequested(T::EthereumAddress, T::Nonce, T::StakedAmount),
-
-        /// A claim signature has been issued by the signer module. [amount, nonce, address, signature]
-        ClaimSignatureIssued(
-            T::StakedAmount,
-            T::Nonce,
-            T::EthereumAddress,
-            <T::EthereumCrypto as RuntimePublic>::Signature,
-        ),
-    }
-
-    #[pallet::error]
-    pub enum Error<T> {
-        /// The account to be staked is not known.
-        UnknownAccount,
-
-        /// An invalid claim has been witnessed: the account has no pending claims.
-        NoPendingClaim,
-
-        /// An invalid claim has been witnessed: the amount claimed does not match the pending claim amount.
-        InvalidClaimAmount,
-
-        /// The claimant doesn't exist.
-        InsufficientStake,
-
-        /// The claimant tried to claim despite having a claim already pending.
-        PendingClaim,
-
-        /// The claimant tried to claim more funds than were available.
-        ClaimOverflow,
-
-        /// Stake amount caused overflow on addition. Should never happen.
-        StakeOverflow,
-    }
-
-    #[pallet::validate_unsigned]
-    impl<T: Config> ValidateUnsigned for Pallet<T> {
-        type Call = Call<T>;
-
-        fn validate_unsigned(source: TransactionSource, call: &Self::Call) -> TransactionValidity {
-            if let Call::post_claim_signature(account_id, amount, address, nonce, sig) = call {
-                // TODO: Verify signature here.
-
-                ValidTransaction::with_tag_prefix("ClaimSig")
-                    .priority(T::UnsignedPriority::get())
-                    // `provides` are necessary for transaction validity so we need to include something. Since
-                    // we have no `requires`, the only effect of this is to make sure only a single unsigned
-                    // transaction with the below criteria will get into the transaction pool in a single block.
-                    .and_provides((
-                        frame_system::Module::<T>::block_number(),
-                        account_id,
-                        amount,
-                    ))
-                    // .longevity(TryInto::<u64>::try_into(
-                    // 	T::SessionDuration::get() / 2u32.into()
-                    // ).unwrap_or(64_u64))
-                    .propagate(true)
-                    .build()
-            } else {
-                InvalidTransaction::Call.into()
-            }
-        }
-    }
-}
-
-impl<T: Config> Module<T> {
-    fn add_stake(
-        account_id: &T::AccountId,
-        amount: T::StakedAmount,
-    ) -> Result<T::StakedAmount, Error<T>> {
-        Stakes::<T>::try_mutate(account_id, |stake| {
-            *stake = stake
-                .checked_add(&amount)
-                .ok_or(Error::<T>::StakeOverflow)?;
-
-            Ok(*stake)
-        })
-    }
-
-    fn ensure_multi(origin: OriginFor<T>) -> Result<(), BadOrigin> {
-        // TODO: replace this with a dedicated MULTISIG user instead of root.
-        ensure_root(origin)
-    }
-=======
 	use super::*;
 	use cf_traits::Witnesser;
 	use frame_support::pallet_prelude::*;
@@ -673,5 +317,4 @@
 	fn ensure_witnessed(origin: OriginFor<T>) -> Result<<T::EnsureWitnessed as EnsureOrigin<OriginFor<T>>>::Success, BadOrigin> {
 		T::EnsureWitnessed::ensure_origin(origin)
 	}
->>>>>>> 380402da
 }