--- conflicted
+++ resolved
@@ -16,18 +16,9 @@
 #[frame_support::pallet]
 pub mod pallet {
 	use super::*;
-<<<<<<< HEAD
 	use cf_traits::Witnesser;
-	use frame_support::{Callable, dispatch::WithPostDispatchInfo, pallet_prelude::*};
-	use frame_system::pallet_prelude::*;
-	use frame_system::pallet::Account;
-
-	type AccountId<T> = <T as frame_system::Config>::AccountId;
-
-=======
 	use frame_support::pallet_prelude::*;
-	use frame_system::pallet_prelude::*;
-	use frame_system::pallet::Account;
+	use frame_system::{Account, pallet_prelude::*};
 	use sp_runtime::app_crypto::RuntimePublic;
 
 	type AccountId<T> = <T as frame_system::Config>::AccountId;
@@ -40,18 +31,14 @@
 		pub(super) signature: Option<Signature>
 	}
 
->>>>>>> 411b2a01
 	#[pallet::config]
 	pub trait Config: frame_system::Config
 	{
 		/// Standard Event type.
 		type Event: From<Event<Self>> + IsType<<Self as frame_system::Config>::Event>;
-<<<<<<< HEAD
 
 		/// Standard Call type. We need this so we can use it as a constraint in `Witnesser`.
 		type Call: From<Call<Self>> + IsType<<Self as frame_system::Config>::Call>;
-=======
->>>>>>> 411b2a01
 	
 		/// Numeric type based on the `Balance` type from `Currency` trait. Defined inline for now, but we
 		/// might want to consider using the `Balances` pallet in future.
@@ -63,15 +50,10 @@
 			+ MaybeSerializeDeserialize
 			+ CheckedSub;
 		
-<<<<<<< HEAD
-		type EthereumAddress: Member + FullCodec;
-
-=======
 		/// Ethereum address type, should correspond to [u8; 20], but defined globally for the runtime.
 		type EthereumAddress: Member + FullCodec + Copy;
 
 		/// A Nonce type to be used for claim nonces.
->>>>>>> 411b2a01
 		type Nonce: Member
 			+ FullCodec
 			+ Copy
@@ -79,8 +61,13 @@
 			+ AtLeast32BitUnsigned
 			+ MaybeSerializeDeserialize
 			+ CheckedSub;
-
-<<<<<<< HEAD
+		
+		/// A type representing ethereum cryptographic primitives.
+		type EthereumCrypto: Member + FullCodec + RuntimePublic;
+
+		/// Base priority of unsigned transactions.
+		type UnsignedPriority: Get<TransactionPriority>;
+
 		type EnsureWitnessed: EnsureOrigin<Self::Origin>;
 
 		type Witnesser: cf_traits::Witnesser<
@@ -89,49 +76,27 @@
 	}
 
 	#[pallet::pallet]
-	#[pallet::generate_store(pub(super) trait Store)]
-=======
-		/// A type representing ethereum cryptographic primitives.
-		type EthereumCrypto: Member + FullCodec + RuntimePublic;
-
-		/// Base priority of unsigned transactions.
-		type UnsignedPriority: Get<TransactionPriority>;
-	}
-
-	#[pallet::pallet]
->>>>>>> 411b2a01
 	pub struct Pallet<T>(PhantomData<T>);
 
 	#[pallet::storage]
 	pub type Stakes<T: Config> = StorageMap<_, Identity, AccountId<T>, T::StakedAmount, ValueQuery>;
 
 	#[pallet::storage]
-<<<<<<< HEAD
-	pub type PendingClaims<T: Config> = StorageMap<
-		_, 
-		Identity, 
-		AccountId<T>, 
-		T::StakedAmount, 
-=======
 	pub(super) type PendingClaims<T: Config> = StorageMap<
 		_, 
 		Identity, 
 		AccountId<T>, 
 		Claim<T::StakedAmount, T::Nonce, T::EthereumAddress, <T::EthereumCrypto as RuntimePublic>::Signature>, 
->>>>>>> 411b2a01
 		OptionQuery>;
 
 	#[pallet::storage]
 	pub type Nonces<T: Config> = StorageMap<_, Identity, AccountId<T>, T::Nonce, ValueQuery>;
 
 	#[pallet::hooks]
-	impl<T: Config> Hooks<BlockNumberFor<T>> for Pallet<T>
-	{
-	}
+	impl<T: Config> Hooks<BlockNumberFor<T>> for Pallet<T> { }
 
 	#[pallet::call]
-	impl<T: Config> Pallet<T>
-	{
+	impl<T: Config> Pallet<T> {
 		/// Witness that a `Staked` event was emitted by the `StakeManager` smart contract.
 		#[pallet::weight(10_000)]
 		pub fn witness_staked(
@@ -140,17 +105,11 @@
 			amount: T::StakedAmount,
 			refund_address: T::EthereumAddress,
 		) -> DispatchResultWithPostInfo {
-<<<<<<< HEAD
 			let who =  ensure_signed(origin)?;
 			let call = Call::staked(staker_account_id, amount, refund_address);
 
 			T::Witnesser::witness(who, call.into())?;
 
-=======
-			let who = ensure_signed(origin)?;
-
-			debug::info!("Witnessed `staked` event!");
->>>>>>> 411b2a01
 			Ok(().into())
 		}
 
@@ -164,11 +123,7 @@
 			amount: T::StakedAmount,
 			refund_address: T::EthereumAddress,
 		) -> DispatchResultWithPostInfo {
-<<<<<<< HEAD
 			Self::ensure_witnessed(origin)?;
-=======
-			Self::ensure_multi(origin)?;
->>>>>>> 411b2a01
 
 			if Account::<T>::contains_key(&account_id) {
 				let total_stake = Self::add_stake(&account_id, amount)?;
@@ -180,140 +135,8 @@
 			}
 			
 			Ok(().into())
-<<<<<<< HEAD
-		}
-
-		/// Get FLIP that is held for me by the system, signed by my validator key.
-		///
-		/// *QUESTION: should we burn a small amount of FLIP here to disincentivize spam?*
-		#[pallet::weight(10_000)]
-		pub fn claim(
-			origin: OriginFor<T>,
-			amount: T::StakedAmount,
-			claim_address: T::EthereumAddress,
-		) -> DispatchResultWithPostInfo {
-			let who = ensure_signed(origin)?;
-
-			// If a claim already exists, return an error. The validator must either redeem their claim voucher
-			// or wait until expiry before creating a new claim.
-			ensure!(!PendingClaims::<T>::contains_key(&who), Error::<T>::PendingClaim);
-
-			// Throw an error if the validator tries to claim too much. Otherwise decrement the stake by the 
-			// amount claimed.
-			Stakes::<T>::try_mutate::<_,_,Error::<T>,_>(&who, |stake| {
-				*stake = stake.checked_sub(&amount).ok_or(Error::<T>::InsufficientStake)?;
-				Ok(())
-			})?;
-
-			// Don't check for overflow here - we don't expect more than 2^32 claims.
-			let nonce = Nonces::<T>::mutate(&who, |nonce| {
-				*nonce += T::Nonce::one();
-				*nonce
-			});
-			
-			// Emit the event requesting that the CFE to generate the claim voucher.
-			Self::deposit_event(Event::<T>::ClaimSigRequested(claim_address, nonce, amount));
-
-			// Assume for now that the siging process is successful and simply insert this claim into
-			// the pending claims. 
-			//
-			// TODO: This should be inserted by the CFE signer process including a valid signature.
-			PendingClaims::<T>::insert(&who, amount);
-
-			Ok(().into())
-		}
-
-		/// Witness that a `Claimed` event was emitted by the `StakeManager` smart contract. 
-		///
-		/// This implies that a valid claim has been 
-		#[pallet::weight(10_000)]
-		pub fn witness_claimed(
-			origin: OriginFor<T>,
-			account_id: AccountId<T>,
-			claimed_amount: T::StakedAmount,
-		) -> DispatchResultWithPostInfo {
-			let who =  ensure_signed(origin)?;
-			let call = Call::claimed(account_id, claimed_amount);
-
-			T::Witnesser::witness(who, call.into())?;
-
-			Ok(().into())
-		}
-
-		/// Previously staked funds have been reclaimed.
-		///
-		/// Note that calling this doesn't initiate any protocol changes - the `claim` has already been authorised
-		/// by validator multisig. This merely signals that the claimant has in fact redeemed their funds via the 
-		/// `StakeManager` contract. 
-		///
-		/// If the claimant tries to claim more funds than are available, we set the claimant's balance to 
-		/// zero and raise an error. 
-		///
-		/// **This is a MultiSig call**
-		#[pallet::weight(10_000)]
-		pub fn claimed(
-			origin: OriginFor<T>,
-			account_id: AccountId<T>,
-			claimed_amount: T::StakedAmount,
-		) -> DispatchResultWithPostInfo {
-			Self::ensure_witnessed(origin)?;
-
-			let pending_claim_amount = PendingClaims::<T>::get(&account_id).ok_or(Error::<T>::NoPendingClaim)?;
-			
-			ensure!(claimed_amount == pending_claim_amount, Error::<T>::InvalidClaimAmount);
-
-			PendingClaims::<T>::remove(&account_id);
-
-			Self::deposit_event(Event::Claimed(account_id, claimed_amount));
-
-			Ok(().into())
-=======
->>>>>>> 411b2a01
-		}
-	}
-
-	#[pallet::event]
-	#[pallet::generate_deposit(pub(super) fn deposit_event)]
-	pub enum Event<T: Config>
-	{
-		/// A validator has staked some FLIP on the Ethereum chain. [validator_id, stake_added, total_stake]
-		Staked(AccountId<T>, T::StakedAmount, T::StakedAmount),
-
-		/// A validator has claimed their FLIP on the Ethereum chain. [validator_id, claimed_amount]
-		Claimed(AccountId<T>, T::StakedAmount),
-
-		/// The staked amount should be refunded to the provided Ethereum address. [refund_amount, address]
-		Refund(T::StakedAmount, T::EthereumAddress),
-
-		/// A claim request has been made to provided Ethereum address. [address, nonce, amount]
-		ClaimSigRequested(T::EthereumAddress, T::Nonce, T::StakedAmount),
-	}
-
-	#[pallet::error]
-	pub enum Error<T> {
-		/// The account to be staked is not known.
-		UnknownAccount,
-
-		/// An invalid claim has been witnessed: the account has no pending claims.
-		NoPendingClaim,
-
-		/// An invalid claim has been witnessed: the amount claimed does not match the pending claim amount.
-		InvalidClaimAmount,
-
-		/// The claimant doesn't exist.
-		InsufficientStake,
-
-		/// The claimant tried to claim despite having a claim already pending.
-		PendingClaim,
-
-		/// The claimant tried to claim more funds than were available. 
-		ClaimOverflow,
-
-<<<<<<< HEAD
-		/// Stake amount caused overflow on addition. Should never happen.
-		StakeOverflow,
-	}
-=======
+		}
+
 		/// Get FLIP that is held for me by the system, signed by my validator key.
 		///
 		/// *QUESTION: should we burn a small amount of FLIP here to disincentivize spam?*
@@ -350,10 +173,10 @@
 			//
 			// TODO: This should be inserted by the CFE signer process including a valid signature.
 			PendingClaims::<T>::insert(&who, Claim {
-			    amount,
-			    nonce,
-			    address,
-			    signature: None,
+				amount,
+				nonce,
+				address,
+				signature: None,
 			});
 
 			Ok(().into())
@@ -366,11 +189,10 @@
 			account_id: AccountId<T>,
 			claimed_amount: T::StakedAmount,
 		) -> DispatchResultWithPostInfo {
-			let who = ensure_signed(origin)?;
-			debug::info!("Witnessed `claimed` event!");
-
-			// If a claim exists, remove it.
-			// If it doesn't exist, something bad has happened.
+			let who =  ensure_signed(origin)?;
+			let call = Call::claimed(account_id, claimed_amount);
+
+			T::Witnesser::witness(who, call.into())?;
 
 			Ok(().into())
 		}
@@ -391,7 +213,7 @@
 			account_id: AccountId<T>,
 			claimed_amount: T::StakedAmount,
 		) -> DispatchResultWithPostInfo {
-			Self::ensure_multi(origin)?;
+			Self::ensure_witnessed(origin)?;
 
 			let pending_claim = PendingClaims::<T>::get(&account_id).ok_or(Error::<T>::NoPendingClaim)?;
 			
@@ -514,7 +336,6 @@
 			}
 		}
 	}
->>>>>>> 411b2a01
 }
 
 impl<T: Config> Module<T> {
@@ -530,13 +351,7 @@
 			})
 	}
 
-<<<<<<< HEAD
 	fn ensure_witnessed(origin: OriginFor<T>) -> Result<<T::EnsureWitnessed as EnsureOrigin<OriginFor<T>>>::Success, BadOrigin> {
 		T::EnsureWitnessed::ensure_origin(origin)
-=======
-	fn ensure_multi(origin: OriginFor<T>) -> Result<(), BadOrigin> {
-		// TODO: replace this with a dedicated MULTISIG user instead of root.
-		ensure_root(origin)
->>>>>>> 411b2a01
 	}
 }