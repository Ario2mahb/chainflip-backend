mod test {
	use crate::ethereum::EthereumChain;
	use crate::mock::*;
	use crate::rotation::ChainParams::Other;
	use crate::*;
	use frame_support::assert_ok;

	fn last_event() -> mock::Event {
		frame_system::Pallet::<MockRuntime>::events()
			.pop()
			.expect("Event expected")
			.event
	}

	#[test]
	fn keygen_request() {
		new_test_ext().execute_with(|| {
			// An empty set and an error is thrown back, request index 1
			assert_eq!(
				VaultsPallet::start_vault_rotation(vec![]),
				Err(RotationError::EmptyValidatorSet)
			);
			// Everything ok with a set of numbers
			// Nothing running at the moment
			assert!(VaultsPallet::rotations_complete());
			// Request index 2
			assert_ok!(VaultsPallet::start_vault_rotation(vec![
				ALICE, BOB, CHARLIE
			]));
			// Confirm we have a new vault rotation process running
			assert!(!VaultsPallet::rotations_complete());
			// Check the event emitted
			assert_eq!(
				last_event(),
				mock::Event::pallet_cf_vaults(crate::Event::KeygenRequest(
					VaultsPallet::current_request(),
					KeygenRequest {
						chain_type: ChainType::Ethereum,
						validator_candidates: vec![ALICE, BOB, CHARLIE],
					}
				))
			);
		});
	}

	#[test]
	fn keygen_response() {
		new_test_ext().execute_with(|| {
			assert_ok!(VaultsPallet::start_vault_rotation(vec![
				ALICE, BOB, CHARLIE
			]));
			let first_ceremony_id = VaultsPallet::current_request();
			assert_ok!(VaultsPallet::keygen_response(
				Origin::root(),
<<<<<<< HEAD
				first_ceremony_id,
				KeygenResponse::Success(vec![])
=======
				first_request_idx,
				KeygenResponse::Success(vec![1, 2, 3])
>>>>>>> 849dd23d
			));

			// A subsequent key generation request
			assert_ok!(VaultsPallet::start_vault_rotation(vec![
				ALICE, BOB, CHARLIE
			]));

			let second_ceremony_id = VaultsPallet::current_request();
			// This time we respond with bad news
			assert_ok!(VaultsPallet::keygen_response(
				Origin::root(),
				second_ceremony_id,
				KeygenResponse::Failure(vec![BOB, CHARLIE])
			));

			// Check the event emitted of an aborted rotation with are two requests
			assert_eq!(
				last_event(),
				mock::Event::pallet_cf_vaults(crate::Event::RotationAborted(vec![
					first_ceremony_id,
					second_ceremony_id
				]))
			);

			// We would have aborted this rotation and hence no rotations underway
			assert!(VaultsPallet::rotations_complete());

			// Penalised bad validators would be now punished
			assert_eq!(bad_validators(), vec![BOB, CHARLIE]);
		});
	}

	#[test]
	fn vault_rotation_request() {
		new_test_ext().execute_with(|| {
			assert_ok!(VaultsPallet::start_vault_rotation(vec![
				ALICE, BOB, CHARLIE
			]));
			assert_ok!(VaultsPallet::keygen_response(
				Origin::root(),
				VaultsPallet::current_request(),
				KeygenResponse::Success(vec![1, 2, 3])
			));
			assert_ok!(VaultsPallet::request_vault_rotation(
				VaultsPallet::current_request(),
				Ok(VaultRotationRequest {
					chain: ChainParams::Other(vec![])
				})
			));

			// Check the event emitted
			assert_eq!(
				last_event(),
				mock::Event::pallet_cf_vaults(crate::Event::VaultRotationRequest(
					1,
					VaultRotationRequest {
						chain: Other(vec![])
					}
				))
			);

			assert_eq!(
				VaultsPallet::request_vault_rotation(
					VaultsPallet::current_request(),
					Err(RotationError::BadValidators(vec![ALICE, BOB]))
				)
				.err(),
				Some(RotationError::VaultRotationCompletionFailed)
			);

			// We would have aborted this rotation and hence no rotations underway
			assert!(VaultsPallet::rotations_complete());

			// Penalised bad validators would be now punished
			assert_eq!(bad_validators(), vec![ALICE, BOB]);
		});
	}

	#[test]
	fn should_vault_rotation_response_receiving_success() {
		new_test_ext().execute_with(|| {
			assert_ok!(VaultsPallet::start_vault_rotation(vec![
				ALICE, BOB, CHARLIE
			]));
			let new_public_key = vec![1, 2, 3];
			assert_ok!(VaultsPallet::keygen_response(
				Origin::root(),
				VaultsPallet::current_request(),
				KeygenResponse::Success(new_public_key.clone())
			));
			assert_ok!(VaultsPallet::request_vault_rotation(
				VaultsPallet::current_request(),
				Ok(VaultRotationRequest {
					chain: ChainParams::Other(vec![])
				})
			));

			// Check the event emitted
			assert_eq!(
				last_event(),
				mock::Event::pallet_cf_vaults(crate::Event::VaultRotationRequest(
					VaultsPallet::current_request(),
					VaultRotationRequest {
						chain: Other(vec![])
					}
				))
			);

			let tx_hash = "tx_hash".as_bytes().to_vec();
			assert_ok!(VaultsPallet::vault_rotation_response(
				Origin::root(),
				VaultsPallet::current_request(),
				VaultRotationResponse::Success {
					tx_hash: tx_hash.clone(),
				}
			));

			// Confirm we have rotated the keys
			assert_eq!(VaultsPallet::eth_vault().tx_hash, tx_hash);
			assert_eq!(
				VaultsPallet::eth_vault().previous_key,
				ethereum_public_key()
			);
			assert_eq!(VaultsPallet::eth_vault().current_key, new_public_key);

			// Check the event emitted
			assert_eq!(
				last_event(),
				mock::Event::pallet_cf_vaults(crate::Event::VaultRotationCompleted(
					VaultsPallet::current_request()
				))
			);
		});
	}

	#[test]
	fn should_abort_vault_rotation_response_receiving_error() {
		new_test_ext().execute_with(|| {
			assert_ok!(VaultsPallet::start_vault_rotation(vec![
				ALICE, BOB, CHARLIE
			]));
			assert_ok!(VaultsPallet::keygen_response(
				Origin::root(),
				VaultsPallet::current_request(),
				KeygenResponse::Success(vec![1, 2, 3])
			));
			assert_ok!(VaultsPallet::request_vault_rotation(
				VaultsPallet::current_request(),
				Ok(VaultRotationRequest {
					chain: ChainParams::Other(vec![])
				})
			));

			// Check the event emitted
			assert_eq!(
				last_event(),
				mock::Event::pallet_cf_vaults(crate::Event::VaultRotationRequest(
					VaultsPallet::current_request(),
					VaultRotationRequest {
						chain: Other(vec![])
					}
				))
			);

			assert_ok!(VaultsPallet::vault_rotation_response(
				Origin::root(),
				VaultsPallet::current_request(),
				VaultRotationResponse::Failure
			));

			// Check the event emitted
			assert_eq!(
				last_event(),
				mock::Event::pallet_cf_vaults(crate::Event::RotationAborted(vec![
					VaultsPallet::current_request()
				]))
			);
		});
	}

	// Ethereum tests
	#[test]
	fn try_starting_a_vault_rotation() {
		new_test_ext().execute_with(|| {
			assert_ok!(EthereumChain::<MockRuntime>::rotate_vault(
				0,
				vec![],
				vec![ALICE, BOB, CHARLIE]
			));
			let signing_request = ThresholdSignatureRequest {
				payload: EthereumChain::<MockRuntime>::encode_set_agg_key_with_agg_key(
					vec![],
					SchnorrSignature::default(),
				)
				.unwrap(),
				public_key: vec![],
				validators: vec![ALICE, BOB, CHARLIE],
			};
			assert_eq!(
				last_event(),
				mock::Event::pallet_cf_vaults(crate::Event::ThresholdSignatureRequest(
					0,
					signing_request
				))
			);
		});
	}

	#[test]
	fn witness_eth_signing_tx_response() {
		new_test_ext().execute_with(|| {
			assert_ok!(VaultsPallet::start_vault_rotation(vec![
				ALICE, BOB, CHARLIE
			]));

			assert_ok!(VaultsPallet::threshold_signature_response(
				Origin::root(),
				1,
				ThresholdSignatureResponse::Success(SchnorrSignature {
					r: [0; 20],
					s: [0; 32],
				})
			));
		});
	}

	#[test]
	fn should_increment_nonce_for_ethereum_and_other_chain_independently() {
		new_test_ext().execute_with(|| {
			assert_eq!(VaultsPallet::next_nonce(NonceIdentifier::Ethereum), 1u64);
			assert_eq!(VaultsPallet::next_nonce(NonceIdentifier::Ethereum), 2u64);
			assert_eq!(VaultsPallet::next_nonce(NonceIdentifier::Bitcoin), 1u64);
			assert_eq!(VaultsPallet::next_nonce(NonceIdentifier::Dot), 1u64);
		});
	}
}<|MERGE_RESOLUTION|>--- conflicted
+++ resolved
@@ -52,13 +52,8 @@
 			let first_ceremony_id = VaultsPallet::current_request();
 			assert_ok!(VaultsPallet::keygen_response(
 				Origin::root(),
-<<<<<<< HEAD
 				first_ceremony_id,
-				KeygenResponse::Success(vec![])
-=======
-				first_request_idx,
 				KeygenResponse::Success(vec![1, 2, 3])
->>>>>>> 849dd23d
 			));
 
 			// A subsequent key generation request
