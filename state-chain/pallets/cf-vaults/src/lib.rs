#![cfg_attr(not(feature = "std"), no_std)]
#![feature(assert_matches)]
#![feature(array_map)]
#![doc = include_str!("../README.md")]
#![doc = include_str!("../../cf-doc-head.md")]

use cf_chains::{eth::set_agg_key_with_agg_key::SetAggKeyWithAggKey, Chain, ChainCrypto, Ethereum};
use cf_traits::{
	offline_conditions::{OfflineCondition, OfflineReporter},
<<<<<<< HEAD
	Chainflip, EpochIndex, EpochInfo, KeygenStatus, Nonce, NonceProvider, SigningContext,
	ThresholdSigner, VaultRotator,
=======
	Chainflip, CurrentEpochIndex, EpochIndex, KeyProvider, Nonce, NonceProvider, SigningContext,
	ThresholdSigner, VaultRotationHandler, VaultRotator,
>>>>>>> 06942ae3
};
use frame_support::{
	dispatch::{DispatchError, DispatchResult},
	pallet_prelude::*,
};
pub use pallet::*;
use sp_runtime::traits::BlockNumberProvider;
use sp_std::{
	collections::{btree_map::BTreeMap, btree_set::BTreeSet},
	convert::TryFrom,
	iter::{FromIterator, Iterator},
	prelude::*,
};

#[cfg(feature = "runtime-benchmarks")]
mod benchmarking;
mod migrations;

pub mod weights;
pub use weights::WeightInfo;
#[cfg(test)]
mod mock;
#[cfg(test)]
mod tests;

/// Id type used for the Keygen ceremony.
pub type CeremonyId = u64;

#[derive(PartialEq, Eq, Clone, Encode, Decode, RuntimeDebug)]
pub enum KeygenOutcome<Key, Id> {
	/// Keygen succeeded with the enclosed public threshold key.
	Success(Key),
	/// Keygen failed with the enclosed guilty parties.
	Failure(BTreeSet<Id>),
}

impl<Key, Id: Ord> Default for KeygenOutcome<Key, Id> {
	fn default() -> Self {
		Self::Failure(BTreeSet::new())
	}
}

pub type KeygenOutcomeFor<T, I = ()> =
	KeygenOutcome<AggKeyFor<T, I>, <T as Chainflip>::ValidatorId>;
pub type AggKeyFor<T, I = ()> = <<T as Config<I>>::Chain as ChainCrypto>::AggKey;
pub type TransactionHashFor<T, I = ()> = <<T as Config<I>>::Chain as ChainCrypto>::TransactionHash;
pub type ThresholdSignatureFor<T, I = ()> =
	<<T as Config<I>>::Chain as ChainCrypto>::ThresholdSignature;

/// Tracks the current state of the keygen ceremony.
#[derive(PartialEq, Eq, Clone, Encode, Decode, RuntimeDebug)]
pub struct KeygenResponseStatus<T: Config<I>, I: 'static = ()> {
	/// The total number of candidates participating in the keygen ceremony.
	candidate_count: u32,
	/// The candidates that have yet to reply.
	remaining_candidates: BTreeSet<T::ValidatorId>,
	/// A map of new keys with the number of votes for each key.
	success_votes: BTreeMap<AggKeyFor<T, I>, u32>,
	/// A map of the number of blame votes that each validator has received.
	blame_votes: BTreeMap<T::ValidatorId, u32>,
}

impl<T: Config<I>, I: 'static> KeygenResponseStatus<T, I> {
	pub fn new(candidates: BTreeSet<T::ValidatorId>) -> Self {
		Self {
			candidate_count: candidates.len() as u32,
			remaining_candidates: candidates,
			success_votes: Default::default(),
			blame_votes: Default::default(),
		}
	}

	/// The success threshold is the smallest number of respondents able to reach consensus.
	///
	/// Note this is not the same as the threshold defined in the signing literature.
	pub fn success_threshold(&self) -> u32 {
		utilities::success_threshold_from_share_count(self.candidate_count)
	}

	/// Accumulate a success vote into the keygen status.
	///
	/// Does not mutate on the error case.
	fn add_success_vote(&mut self, voter: &T::ValidatorId, key: AggKeyFor<T, I>) -> DispatchResult {
		ensure!(self.remaining_candidates.remove(voter), Error::<T, I>::InvalidRespondent);

		*self.success_votes.entry(key).or_default() += 1;

		Ok(())
	}

	/// Accumulate a failure vote into the keygen status.
	///
	/// Does not mutate on the error case.
	fn add_failure_vote(
		&mut self,
		voter: &T::ValidatorId,
		blamed: BTreeSet<T::ValidatorId>,
	) -> DispatchResult {
		ensure!(self.remaining_candidates.remove(voter), Error::<T, I>::InvalidRespondent);

		for id in blamed {
			*self.blame_votes.entry(id).or_default() += 1
		}

		Ok(())
	}

	/// How many candidates are we still awaiting a response from?
	fn remaining_candidate_count(&self) -> u32 {
		self.remaining_candidates.len() as u32
	}

	/// How many responses have we received so far?
	fn response_count(&self) -> u32 {
		self.candidate_count.saturating_sub(self.remaining_candidate_count())
	}

	/// Returns `Some(key)` *iff any* key has more than `self.threshold()` number of votes,
	/// otherwise returns `None`.
	fn success_result(&self) -> Option<AggKeyFor<T, I>> {
		self.success_votes.iter().find_map(|(key, votes)| {
			if *votes >= self.success_threshold() {
				Some(*key)
			} else {
				None
			}
		})
	}

	/// Returns `Some(offenders)` **iff** we can reliably determine them based on the number of
	/// received votes, otherwise returns `None`.
	///
	/// "Reliably determine" means: Some of the validators have exceeded the threshold number of
	/// reports, *and* there are no other validators who *might* still exceed the threshold.
	///
	/// For example if the threshold is 10 and there are 5 votes left, it is assumed that any
	/// validators that have 6 or more votes *might still* pass the threshold, so we return
	/// `None` to signal that no decision can be made yet.
	///
	/// If no-one passes the threshold, returns `None`.
	fn failure_result(&self) -> Option<BTreeSet<T::ValidatorId>> {
		let mut possible = self
			.blame_votes
			.iter()
			.filter(|(_, vote_count)| {
				**vote_count + self.remaining_candidate_count() >= self.success_threshold()
			})
			.peekable();

		// If no nodes will ever conclusively be considered failed, we return None to signify that
		// we can't make a decision.
		possible.peek()?;

		if possible.clone().any(|(_, vote_count)| *vote_count < self.success_threshold()) {
			// We are still waiting for more reponses before drawing a conclusion.
			None
		} else {
			// The results are conclusive, we don't need to wait for any further reports.
			Some(possible.map(|(id, _)| id).cloned().collect())
		}
	}

	/// Based on the amalgamated reports, returns `Some` definitive outcome for the keygen ceremony.
	///
	/// If no outcome can be determined, returns `None`.
	fn consensus_outcome(&self) -> Option<KeygenOutcomeFor<T, I>> {
		if self.response_count() < self.success_threshold() {
			return None
		}

		self.success_result()
			// If it's a success, return success.
			.map(KeygenOutcome::Success)
			// Otherwise check if we have consensus on failure.
			.or_else(|| self.failure_result().map(KeygenOutcome::Failure))
			// Otherwise, if everyone has reported, report a default failure
			.or_else(|| {
				if self.remaining_candidates.is_empty() {
					Some(KeygenOutcome::Failure(Default::default()))
				} else {
					// Otherwise we have no consensus result.
					None
				}
			})
	}
}

/// The current status of a vault rotation.
#[derive(PartialEq, Eq, Clone, Encode, Decode, RuntimeDebug)]
pub enum VaultRotationStatus<T: Config<I>, I: 'static = ()> {
	AwaitingKeygen { keygen_ceremony_id: CeremonyId, response_status: KeygenResponseStatus<T, I> },
	AwaitingRotation { new_public_key: AggKeyFor<T, I> },
	Complete { tx_hash: <T::Chain as ChainCrypto>::TransactionHash },
}

impl<T: Config<I>, I: 'static> VaultRotationStatus<T, I> {
	fn new(id: CeremonyId, candidates: BTreeSet<T::ValidatorId>) -> Self {
		Self::AwaitingKeygen {
			keygen_ceremony_id: id,
			response_status: KeygenResponseStatus::new(candidates),
		}
	}
}

/// The bounds within which a public key for a vault should be used for witnessing.
#[derive(PartialEq, Eq, Clone, Encode, Decode, RuntimeDebug, Default)]
pub struct BlockHeightWindow {
	pub from: u64,
	pub to: Option<u64>,
}

/// A single vault.
#[derive(PartialEq, Eq, Clone, Encode, Decode, RuntimeDebug)]
pub struct Vault<T: ChainCrypto> {
	/// The vault's public key.
	pub public_key: T::AggKey,
	/// The active window for this vault
	pub active_window: BlockHeightWindow,
}

pub mod releases {
	use frame_support::traits::StorageVersion;

	// Genesis version
	pub const V0: StorageVersion = StorageVersion::new(0);
	// Version 1 - Makes the pallet instantiable.
	pub const V1: StorageVersion = StorageVersion::new(1);
}

#[frame_support::pallet]
pub mod pallet {
	use super::*;
	use frame_system::{ensure_signed, pallet_prelude::*};
	use sp_runtime::traits::Saturating;

	#[pallet::pallet]
	#[pallet::generate_store(pub (super) trait Store)]
	#[pallet::storage_version(releases::V1)]
	pub struct Pallet<T, I = ()>(PhantomData<(T, I)>);

	#[pallet::config]
	#[pallet::disable_frame_system_supertrait_check]
	pub trait Config<I: 'static = ()>: Chainflip {
		/// The event type.
		type Event: From<Event<Self, I>> + IsType<<Self as frame_system::Config>::Event>;

		/// The chain that managed by this vault.
		/// TODO: Remove the constraint on AggKey, currently required for compatibility with the
		/// `ThresholdSigner`.
		type Chain: Chain + ChainCrypto<AggKey = cf_chains::eth::AggKey>;

		/// For reporting misbehaving validators.
		type OfflineReporter: OfflineReporter<ValidatorId = Self::ValidatorId>;

		/// Top-level signing context needs to support `SetAggKeyWithAggKey`.
		type SigningContext: From<SetAggKeyWithAggKey> + SigningContext<Self, Chain = Self::Chain>;

		/// Threshold signer.
		type ThresholdSigner: ThresholdSigner<Self, Context = Self::SigningContext>;

		/// Benchmark stuff
		type WeightInfo: WeightInfo;

		/// The maximum number of blocks to wait after the first keygen response comes in.
		#[pallet::constant]
		type KeygenResponseGracePeriod: Get<BlockNumberFor<Self>>;
	}

	/// Pallet implements [`Hooks`] trait
	#[pallet::hooks]
	impl<T: Config<I>, I: 'static> Hooks<BlockNumberFor<T>> for Pallet<T, I> {
		fn on_initialize(current_block: BlockNumberFor<T>) -> frame_support::weights::Weight {
			let mut weight = T::DbWeight::get().reads(1);

			if !KeygenResolutionPendingSince::<T, I>::exists() {
				return weight
			}

			// Check if we need to finalize keygen
			if let Some(VaultRotationStatus::<T, I>::AwaitingKeygen {
				keygen_ceremony_id,
				response_status,
			}) = PendingVaultRotation::<T, I>::get()
			{
				match response_status.consensus_outcome() {
					Some(KeygenOutcome::Success(new_public_key)) => {
						weight += T::WeightInfo::on_initialize_success();
						Self::on_keygen_success(keygen_ceremony_id, new_public_key);
					},
					Some(KeygenOutcome::Failure(offenders)) => {
						weight += T::WeightInfo::on_initialize_failure(offenders.len() as u32);
						Self::on_keygen_failure(keygen_ceremony_id, offenders);
					},
					None => {
						if current_block.saturating_sub(KeygenResolutionPendingSince::<T, I>::get()) >=
							T::KeygenResponseGracePeriod::get()
						{
							weight += T::WeightInfo::on_initialize_failure(
								response_status.remaining_candidates.len() as u32,
							);
							log::debug!("Keygen response grace period has elapsed, reporting keygen failure.");
							Self::deposit_event(Event::<T, I>::KeygenGracePeriodElapsed(
								keygen_ceremony_id,
							));
							Self::on_keygen_failure(
								keygen_ceremony_id,
								response_status.remaining_candidates,
							);
						}
					},
				}
			}

			weight
		}

		fn on_runtime_upgrade() -> frame_support::weights::Weight {
			migrations::migrate_storage::<T, I>()
		}

		#[cfg(feature = "try-runtime")]
		fn pre_upgrade() -> Result<(), &'static str> {
			migrations::pre_migration_checks::<T, I>()
		}

		#[cfg(feature = "try-runtime")]
		fn post_upgrade() -> Result<(), &'static str> {
			migrations::post_migration_checks::<T, I>()
		}
	}

	/// Counter for generating unique ceremony ids for the keygen ceremony.
	#[pallet::storage]
	#[pallet::getter(fn keygen_ceremony_id_counter)]
	pub(super) type KeygenCeremonyIdCounter<T, I = ()> = StorageValue<_, CeremonyId, ValueQuery>;

	/// A map of vaults by epoch.
	#[pallet::storage]
	#[pallet::getter(fn vaults)]
	pub type Vaults<T: Config<I>, I: 'static = ()> =
		StorageMap<_, Blake2_128Concat, EpochIndex, Vault<T::Chain>>;

	/// Vault rotation statuses for the current epoch rotation.
	#[pallet::storage]
	#[pallet::getter(fn pending_vault_rotations)]
	pub type PendingVaultRotation<T: Config<I>, I: 'static = ()> =
		StorageValue<_, VaultRotationStatus<T, I>>;

	/// Threshold key nonces for this chain.
	#[pallet::storage]
	#[pallet::getter(fn chain_nonce)]
	pub(super) type ChainNonce<T, I = ()> = StorageValue<_, Nonce, ValueQuery>;

	/// The block since which we have been waiting for keygen to be resolved.
	#[pallet::storage]
	#[pallet::getter(fn keygen_resolution_pending_since)]
	pub(super) type KeygenResolutionPendingSince<T: Config<I>, I: 'static = ()> =
		StorageValue<_, BlockNumberFor<T>, ValueQuery>;

	/// Status of the key generation.
	#[pallet::storage]
	#[pallet::getter(fn keygen_status)]
	pub(super) type StatusOfKeygen<T: Config> = StorageValue<_, KeygenStatus, ValueQuery>;

	#[pallet::event]
	#[pallet::generate_deposit(pub (super) fn deposit_event)]
	pub enum Event<T: Config<I>, I: 'static = ()> {
		/// Request a key generation \[ceremony_id, participants\]
		KeygenRequest(CeremonyId, Vec<T::ValidatorId>),
		/// The vault for the request has rotated
		VaultRotationCompleted,
		/// The Keygen ceremony has been aborted \[ceremony_id\]
		KeygenAborted(CeremonyId),
		/// The vault has been rotated
		VaultsRotated,
		/// The new public key witnessed externally was not the expected one \[key\]
		UnexpectedPubkeyWitnessed(<T::Chain as ChainCrypto>::AggKey),
		/// A validator has reported that keygen was successful \[validator_id\]
		KeygenSuccessReported(T::ValidatorId),
		/// A validator has reported that keygen has failed \[validator_id\]
		KeygenFailureReported(T::ValidatorId),
		/// Keygen was successful \[ceremony_id\]
		KeygenSuccess(CeremonyId),
		/// Keygen has failed \[ceremony_id\]
		KeygenFailure(CeremonyId),
		/// Keygen grace period has elapsed \[ceremony_id\]
		KeygenGracePeriodElapsed(CeremonyId),
	}

	#[pallet::error]
	pub enum Error<T, I = ()> {
		/// An invalid ceremony id
		InvalidCeremonyId,
		/// We have an empty validator set
		EmptyValidatorSet,
		/// The rotation has not been confirmed
		NotConfirmed,
		/// There is currently no vault rotation in progress for this chain.
		NoActiveRotation,
		/// The specified chain is not supported.
		UnsupportedChain,
		/// The requested call is invalid based on the current rotation state.
		InvalidRotationStatus,
		/// The generated key is not a valid public key.
		InvalidPublicKey,
		/// A rotation for the requested ChainId is already underway.
		DuplicateRotationRequest,
		/// A validator sent a response for a ceremony in which they weren't involved, or to which
		/// they have already submitted a response.
		InvalidRespondent,
	}

	#[pallet::call]
	impl<T: Config<I>, I: 'static> Pallet<T, I> {
		/// Report the outcome of a keygen ceremony.
		///
		/// See [`KeygenOutcome`] for possible outcomes.
		///
		/// ## Events
		///
		/// - [KeygenSuccessReported](Event::KeygenSuccessReported)
		/// - [KeygenFailureReported](Event::KeygenFailureReported)
		///
		/// ## Errors
		///
		/// - [NoActiveRotation](Error::NoActiveRotation)
		/// - [InvalidRotationStatus](Error::InvalidRotationStatus)
		/// - [InvalidCeremonyId](Error::InvalidCeremonyId)
		/// - [InvalidPublicKey](Error::InvalidPublicKey)
		///
		/// ## Dependencies
		///
		/// - [Threshold Signer Trait](ThresholdSigner)
		#[pallet::weight(T::WeightInfo::report_keygen_outcome())]
		pub fn report_keygen_outcome(
			origin: OriginFor<T>,
			ceremony_id: CeremonyId,
			reported_outcome: KeygenOutcomeFor<T, I>,
		) -> DispatchResultWithPostInfo {
			let reporter = ensure_signed(origin)?.into();

			// -- Validity checks.

			// There is a rotation happening.
			let mut rotation =
				PendingVaultRotation::<T, I>::get().ok_or(Error::<T, I>::NoActiveRotation)?;

			// Keygen is in progress, pull out the details.
			let (pending_ceremony_id, keygen_status) = ensure_variant!(
				VaultRotationStatus::<T, I>::AwaitingKeygen {
					keygen_ceremony_id, ref mut response_status
				} => (keygen_ceremony_id, response_status),
				rotation,
				Error::<T, I>::InvalidRotationStatus,
			);
			// Make sure the ceremony id matches
			ensure!(pending_ceremony_id == ceremony_id, Error::<T, I>::InvalidCeremonyId);

			// -- Tally the votes.

			match reported_outcome {
				KeygenOutcome::Success(key) => {
					keygen_status.add_success_vote(&reporter, key)?;
					Self::deposit_event(Event::<T, I>::KeygenSuccessReported(reporter));
				},
				KeygenOutcome::Failure(blamed) => {
					keygen_status.add_failure_vote(&reporter, blamed)?;
					Self::deposit_event(Event::<T, I>::KeygenFailureReported(reporter));
				},
			}

			PendingVaultRotation::<T, I>::put(rotation);

			Ok(().into())
		}

		/// A vault rotation event has been witnessed, we update the vault with the new key.
		///
		/// ## Events
		///
		/// - [UnexpectedPubkeyWitnessed](Event::UnexpectedPubkeyWitnessed)
		/// - [VaultRotationCompleted](Event::VaultRotationCompleted)
		///
		/// ## Errors
		///
		/// - [NoActiveRotation](Error::NoActiveRotation)
		/// - [InvalidRotationStatus](Error::InvalidRotationStatus)
		/// - [UnsupportedChain](Error::UnsupportedChain)
		/// - [InvalidPublicKey](Error::InvalidPublicKey)
		///
		/// ## Dependencies
		///
		/// - [Epoch Info Trait](EpochInfo)
		#[pallet::weight(T::WeightInfo::vault_key_rotated())]
		pub fn vault_key_rotated(
			origin: OriginFor<T>,
			new_public_key: AggKeyFor<T, I>,
			block_number: u64,
			tx_hash: TransactionHashFor<T, I>,
		) -> DispatchResultWithPostInfo {
			T::EnsureWitnessed::ensure_origin(origin)?;

			let rotation =
				PendingVaultRotation::<T, I>::get().ok_or(Error::<T, I>::NoActiveRotation)?;

			let expected_new_key = ensure_variant!(
				VaultRotationStatus::<T, I>::AwaitingRotation { new_public_key } => new_public_key,
				rotation,
				Error::<T, I>::InvalidRotationStatus
			);

			// If the keys don't match, we don't have much choice but to trust the witnessed one
			// over the one we expected, but we should log the issue nonetheless.
			if new_public_key != expected_new_key {
				log::error!(
					"Unexpected new agg key witnessed. Expected {:?}, got {:?}.",
					expected_new_key,
					new_public_key,
				);
				Self::deposit_event(Event::<T, I>::UnexpectedPubkeyWitnessed(new_public_key));
			}

			// We update the current epoch with an active window for the outgoers
			Vaults::<T, I>::try_mutate_exists(CurrentEpochIndex::<T>::get(), |maybe_vault| {
				if let Some(vault) = maybe_vault.as_mut() {
					vault.active_window.to = Some(block_number);
					Ok(())
				} else {
					Err(Error::<T, I>::UnsupportedChain)
				}
			})?;

			PendingVaultRotation::<T, I>::put(VaultRotationStatus::<T, I>::Complete { tx_hash });

			// For the new epoch we create a new vault with the new public key and its active
			// window at for the block after that reported
			Vaults::<T, I>::insert(
				CurrentEpochIndex::<T>::get().saturating_add(1),
				Vault {
					public_key: new_public_key,
					active_window: BlockHeightWindow {
						from: block_number.saturating_add(1),
						to: None,
					},
				},
			);

			Pallet::<T, I>::deposit_event(Event::VaultRotationCompleted);

			Ok(().into())
		}
	}

	#[pallet::genesis_config]
	pub struct GenesisConfig {
		/// The provided Vec must be convertible to the chain's AggKey.
		///
		/// GenesisConfig members require `Serialize` and `Deserialize` which isn't
		/// implemented for the AggKey type, hence we use Vec<u8> and covert during genesis.
		pub vault_key: Vec<u8>,
		pub deployment_block: u64,
	}

	#[cfg(feature = "std")]
	impl Default for GenesisConfig {
		fn default() -> Self {
			Self { vault_key: Default::default(), deployment_block: Default::default() }
		}
	}

	#[pallet::genesis_build]
	impl<T: Config<I>, I: 'static> GenesisBuild<T, I> for GenesisConfig {
		fn build(&self) {
			let public_key = AggKeyFor::<T, I>::try_from(self.vault_key.clone())
				// Note: Can't use expect() here without some type shenanigans, but would give
				// clearer error messages.
				.unwrap_or_else(|_| panic!("Can't build genesis without a valid vault key."));

			Vaults::<T, I>::insert(
				CurrentEpochIndex::<T>::get(),
				Vault {
					public_key,
					active_window: BlockHeightWindow { from: self.deployment_block, to: None },
				},
			);
		}
	}
}

impl<T: Config<I>, I: 'static> NonceProvider<Ethereum> for Pallet<T, I> {
	fn next_nonce() -> Nonce {
		ChainNonce::<T, I>::mutate(|nonce| {
			let new_nonce = nonce.saturating_add(1);
			*nonce = new_nonce;
			new_nonce
		})
	}
}

impl<T: Config<I>, I: 'static> Pallet<T, I> {
	fn no_active_chain_vault_rotations() -> bool {
		if let Some(status) = PendingVaultRotation::<T, I>::get() {
			matches!(status, VaultRotationStatus::<T, I>::Complete { .. })
		} else {
			true
		}
	}

	fn start_vault_rotation(candidates: Vec<T::ValidatorId>) -> DispatchResult {
		// Main entry point for the pallet
		ensure!(!candidates.is_empty(), Error::<T, I>::EmptyValidatorSet);
		ensure!(!PendingVaultRotation::<T, I>::exists(), Error::<T, I>::DuplicateRotationRequest);

		let ceremony_id = KeygenCeremonyIdCounter::<T, I>::mutate(|id| {
			*id += 1;
			*id
		});

		PendingVaultRotation::<T, I>::put(VaultRotationStatus::<T, I>::new(
			ceremony_id,
			BTreeSet::from_iter(candidates.clone()),
		));

		// Start the timer for resolving Keygen - we check this in the on_initialise() hook each
		// block
		KeygenResolutionPendingSince::<T, I>::put(frame_system::Pallet::<T>::current_block_number());

		Pallet::<T, I>::deposit_event(Event::KeygenRequest(ceremony_id, candidates));

		Ok(())
	}

	fn on_keygen_success(ceremony_id: CeremonyId, new_public_key: AggKeyFor<T, I>) {
		Self::deposit_event(Event::KeygenSuccess(ceremony_id));
		KeygenResolutionPendingSince::<T, I>::kill();

		T::ThresholdSigner::request_transaction_signature(SetAggKeyWithAggKey::new_unsigned(
			<Self as NonceProvider<Ethereum>>::next_nonce(),
			new_public_key,
		));
		PendingVaultRotation::<T, I>::put(VaultRotationStatus::<T, I>::AwaitingRotation {
			new_public_key,
		});
	}

	fn on_keygen_failure(
		ceremony_id: CeremonyId,
		offenders: impl IntoIterator<Item = T::ValidatorId>,
	) {
		for offender in offenders {
			T::OfflineReporter::report(OfflineCondition::ParticipateKeygenFailed, &offender);
		}

<<<<<<< HEAD
		Self::deposit_event(Event::KeygenFailure(ceremony_id, chain_id));
		PendingVaultRotations::<T>::remove(chain_id);

		StatusOfKeygen::<T>::set(KeygenStatus::Failed);
=======
		Self::deposit_event(Event::KeygenFailure(ceremony_id));
		KeygenResolutionPendingSince::<T, I>::kill();
		// TODO: Instead of deleting the storage entirely, we should probably reset to some initial
		// state.
		PendingVaultRotation::<T, I>::kill();
		// TODO: Failure of one keygen should cause failure of all keygens.
		T::RotationHandler::vault_rotation_aborted();
>>>>>>> 06942ae3
	}
}

// TODO: Implement this on Runtime instead of pallet so that we can rotate multiple vaults.
impl<T: Config<I>, I: 'static> VaultRotator for Pallet<T, I> {
	type ValidatorId = T::ValidatorId;
	type RotationError = DispatchError;

	fn start_vault_rotation(candidates: Vec<Self::ValidatorId>) -> Result<(), Self::RotationError> {
<<<<<<< HEAD
		// We only support Ethereum for now.
		Self::start_vault_rotation_for_chain(candidates, ChainId::Ethereum)?;
		StatusOfKeygen::<T>::set(KeygenStatus::Busy);

		Ok(())
	}

	fn get_keygen_status() -> KeygenStatus {
		if Pallet::<T>::no_active_chain_vault_rotations() {
			// The 'exit' point for the pallet, no rotations left to process
			PendingVaultRotations::<T>::remove_all(None);
			StatusOfKeygen::<T>::set(KeygenStatus::Completed);

			Self::deposit_event(Event::VaultsRotated);
=======
		Self::start_vault_rotation(candidates)
	}

	fn finalize_rotation() -> Result<(), Self::RotationError> {
		if Pallet::<T, I>::no_active_chain_vault_rotations() {
			// The 'exit' point for the pallet, no rotations left to process
			PendingVaultRotation::<T, I>::kill();
			Self::deposit_event(Event::<T, I>::VaultsRotated);
			Ok(())
		} else {
			// Wait on confirmation
			Err(Error::<T, I>::NotConfirmed.into())
>>>>>>> 06942ae3
		}

		StatusOfKeygen::<T>::get()
	}
}

impl<T: Config<I>, I: 'static> KeyProvider<T::Chain> for Pallet<T, I> {
	type KeyId = Vec<u8>;

	fn current_key_id() -> Self::KeyId {
		Vaults::<T, I>::get(CurrentEpochIndex::<T>::get())
			.expect("We can't exist without a vault")
			.public_key
			.into()
	}

	fn current_key() -> <T::Chain as ChainCrypto>::AggKey {
		Vaults::<T, I>::get(CurrentEpochIndex::<T>::get())
			.expect("We can't exist without a vault")
			.public_key
	}
}

/// Takes three arguments: a pattern, a variable expression and an error literal.
///
/// If the variable matches the pattern, returns it, otherwise returns an error. The pattern may
/// optionally have an expression attached to process and return inner arguments.
///
/// ## Example
///
/// let x = ensure_variant!(Some(..), optional_value, Error::<T>::ValueIsNone);
///
/// let 2x = ensure_variant!(Some(x) => { 2 * x }, optional_value, Error::<T>::ValueIsNone);
#[macro_export]
macro_rules! ensure_variant {
	( $variant:pat => $varexp:expr, $var:expr, $err:expr $(,)? ) => {
		if let $variant = $var {
			$varexp
		} else {
			frame_support::fail!($err)
		}
	};
	( $variant:pat, $var:expr, $err:expr $(,)? ) => {
		ensure_variant!($variant => { $var }, $var, $err)
	};
}<|MERGE_RESOLUTION|>--- conflicted
+++ resolved
@@ -7,13 +7,8 @@
 use cf_chains::{eth::set_agg_key_with_agg_key::SetAggKeyWithAggKey, Chain, ChainCrypto, Ethereum};
 use cf_traits::{
 	offline_conditions::{OfflineCondition, OfflineReporter},
-<<<<<<< HEAD
-	Chainflip, EpochIndex, EpochInfo, KeygenStatus, Nonce, NonceProvider, SigningContext,
-	ThresholdSigner, VaultRotator,
-=======
-	Chainflip, CurrentEpochIndex, EpochIndex, KeyProvider, Nonce, NonceProvider, SigningContext,
-	ThresholdSigner, VaultRotationHandler, VaultRotator,
->>>>>>> 06942ae3
+	Chainflip, CurrentEpochIndex, EpochIndex, KeyProvider, KeygenStatus, Nonce, NonceProvider,
+	SigningContext, ThresholdSigner, VaultRotator,
 };
 use frame_support::{
 	dispatch::{DispatchError, DispatchResult},
@@ -376,7 +371,8 @@
 	/// Status of the key generation.
 	#[pallet::storage]
 	#[pallet::getter(fn keygen_status)]
-	pub(super) type StatusOfKeygen<T: Config> = StorageValue<_, KeygenStatus, ValueQuery>;
+	pub(super) type StatusOfKeygen<T: Config<I>, I: 'static = ()> =
+		StorageValue<_, KeygenStatus, ValueQuery>;
 
 	#[pallet::event]
 	#[pallet::generate_deposit(pub (super) fn deposit_event)]
@@ -437,14 +433,14 @@
 		/// - [KeygenSuccessReported](Event::KeygenSuccessReported)
 		/// - [KeygenFailureReported](Event::KeygenFailureReported)
 		///
-		/// ## Errors
+		/// ## Errors
 		///
 		/// - [NoActiveRotation](Error::NoActiveRotation)
 		/// - [InvalidRotationStatus](Error::InvalidRotationStatus)
 		/// - [InvalidCeremonyId](Error::InvalidCeremonyId)
 		/// - [InvalidPublicKey](Error::InvalidPublicKey)
 		///
-		/// ## Dependencies
+		/// ## Dependencies
 		///
 		/// - [Threshold Signer Trait](ThresholdSigner)
 		#[pallet::weight(T::WeightInfo::report_keygen_outcome())]
@@ -497,7 +493,7 @@
 		/// - [UnexpectedPubkeyWitnessed](Event::UnexpectedPubkeyWitnessed)
 		/// - [VaultRotationCompleted](Event::VaultRotationCompleted)
 		///
-		/// ## Errors
+		/// ## Errors
 		///
 		/// - [NoActiveRotation](Error::NoActiveRotation)
 		/// - [InvalidRotationStatus](Error::InvalidRotationStatus)
@@ -667,20 +663,13 @@
 			T::OfflineReporter::report(OfflineCondition::ParticipateKeygenFailed, &offender);
 		}
 
-<<<<<<< HEAD
-		Self::deposit_event(Event::KeygenFailure(ceremony_id, chain_id));
-		PendingVaultRotations::<T>::remove(chain_id);
-
-		StatusOfKeygen::<T>::set(KeygenStatus::Failed);
-=======
 		Self::deposit_event(Event::KeygenFailure(ceremony_id));
 		KeygenResolutionPendingSince::<T, I>::kill();
 		// TODO: Instead of deleting the storage entirely, we should probably reset to some initial
 		// state.
 		PendingVaultRotation::<T, I>::kill();
 		// TODO: Failure of one keygen should cause failure of all keygens.
-		T::RotationHandler::vault_rotation_aborted();
->>>>>>> 06942ae3
+		StatusOfKeygen::<T, I>::set(KeygenStatus::Failed);
 	}
 }
 
@@ -690,38 +679,22 @@
 	type RotationError = DispatchError;
 
 	fn start_vault_rotation(candidates: Vec<Self::ValidatorId>) -> Result<(), Self::RotationError> {
-<<<<<<< HEAD
-		// We only support Ethereum for now.
-		Self::start_vault_rotation_for_chain(candidates, ChainId::Ethereum)?;
-		StatusOfKeygen::<T>::set(KeygenStatus::Busy);
-
+		Self::start_vault_rotation(candidates)?;
+		StatusOfKeygen::<T, I>::set(KeygenStatus::Busy);
 		Ok(())
 	}
 
+	/// Get the status of the current key generation
 	fn get_keygen_status() -> KeygenStatus {
-		if Pallet::<T>::no_active_chain_vault_rotations() {
-			// The 'exit' point for the pallet, no rotations left to process
-			PendingVaultRotations::<T>::remove_all(None);
-			StatusOfKeygen::<T>::set(KeygenStatus::Completed);
-
-			Self::deposit_event(Event::VaultsRotated);
-=======
-		Self::start_vault_rotation(candidates)
-	}
-
-	fn finalize_rotation() -> Result<(), Self::RotationError> {
 		if Pallet::<T, I>::no_active_chain_vault_rotations() {
 			// The 'exit' point for the pallet, no rotations left to process
 			PendingVaultRotation::<T, I>::kill();
+			StatusOfKeygen::<T, I>::set(KeygenStatus::Completed);
+
 			Self::deposit_event(Event::<T, I>::VaultsRotated);
-			Ok(())
-		} else {
-			// Wait on confirmation
-			Err(Error::<T, I>::NotConfirmed.into())
->>>>>>> 06942ae3
-		}
-
-		StatusOfKeygen::<T>::get()
+		}
+
+		StatusOfKeygen::<T, I>::get()
 	}
 }
 
