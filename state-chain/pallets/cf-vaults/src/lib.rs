--- conflicted
+++ resolved
@@ -114,11 +114,7 @@
 	#[pallet::storage]
 	#[pallet::getter(fn vault_rotations)]
 	pub(super) type VaultRotations<T: Config> =
-<<<<<<< HEAD
-		StorageMap<_, Blake2_128Concat, CeremonyId, KeygenRequest<T::ValidatorId>>;
-=======
-		StorageMap<_, Blake2_128Concat, RequestIndex, VaultRotation<T::ValidatorId, T::PublicKey>>;
->>>>>>> 849dd23d
+		StorageMap<_, Blake2_128Concat, CeremonyId, VaultRotation<T::ValidatorId, T::PublicKey>>;
 
 	/// A map of Nonces for chains supported
 	#[pallet::storage]
@@ -194,44 +190,27 @@
 		#[pallet::weight(10_000)]
 		pub fn threshold_signature_response(
 			origin: OriginFor<T>,
-<<<<<<< HEAD
-			ceremony_id: CeremonyId,
-			response: VaultRotationResponse<T::PublicKey, T::Transaction>,
-		) -> DispatchResultWithPostInfo {
-			T::EnsureWitnessed::ensure_origin(origin)?;
-			match VaultRotationRequestResponse::<T>::handle_response(ceremony_id, response) {
-=======
-			request_id: RequestIndex,
-			response: ThresholdSignatureResponse<T::ValidatorId, SchnorrSignature>,
-		) -> DispatchResultWithPostInfo {
-			T::EnsureWitnessed::ensure_origin(origin)?;
-			// We just have the Ethereum chain to handle this Schnorr signature
-			match EthereumChain::<T>::handle_response(request_id, response) {
->>>>>>> 849dd23d
-				Ok(_) => Ok(().into()),
-				Err(_) => Err(Error::<T>::SignatureResponseFailed.into()),
-			}
-		}
-
-		/// A vault rotation response received from a vault rotation request and handled
-		/// by [VaultRotationRequestResponse::handle_response]
-		#[pallet::weight(10_000)]
-		pub fn vault_rotation_response(
-			origin: OriginFor<T>,
-<<<<<<< HEAD
 			ceremony_id: CeremonyId,
 			response: ThresholdSignatureResponse<T::ValidatorId, SchnorrSignature>,
 		) -> DispatchResultWithPostInfo {
 			T::EnsureWitnessed::ensure_origin(origin)?;
 			// We just have the Ethereum chain to handle this Schnorr signature
 			match EthereumChain::<T>::handle_response(ceremony_id, response) {
-=======
-			request_id: RequestIndex,
+				Ok(_) => Ok(().into()),
+				Err(_) => Err(Error::<T>::SignatureResponseFailed.into()),
+			}
+		}
+
+		/// A vault rotation response received from a vault rotation request and handled
+		/// by [VaultRotationRequestResponse::handle_response]
+		#[pallet::weight(10_000)]
+		pub fn vault_rotation_response(
+			origin: OriginFor<T>,
+			ceremony_id: CeremonyId,
 			response: VaultRotationResponse<T::TransactionHash>,
 		) -> DispatchResultWithPostInfo {
 			T::EnsureWitnessed::ensure_origin(origin)?;
-			match VaultRotationRequestResponse::<T>::handle_response(request_id, response) {
->>>>>>> 849dd23d
+			match VaultRotationRequestResponse::<T>::handle_response(ceremony_id, response) {
 				Ok(_) => Ok(().into()),
 				Err(e) => Err(Error::<T>::from(e).into()),
 			}
@@ -394,7 +373,7 @@
 								T::EpochInfo::current_validators(),
 							)
 						} else {
-							Err(RotationError::InvalidRequestIndex)
+							Err(RotationError::InvalidCeremonyId)
 						}
 					})
 				} else {
@@ -468,30 +447,16 @@
 	/// The request is cleared from the cache of pending requests and the relevant vault is
 	/// notified
 	fn handle_response(
-<<<<<<< HEAD
 		ceremony_id: CeremonyId,
-		response: VaultRotationResponse<T::PublicKey, T::Transaction>,
-=======
-		index: RequestIndex,
 		response: VaultRotationResponse<T::TransactionHash>,
->>>>>>> 849dd23d
 	) -> Result<(), RotationError<T::ValidatorId>> {
 		ensure_index!(ceremony_id);
 		// Feedback to vaults
 		// We have assumed here that once we have one confirmation of a vault rotation we wouldn't
 		// need to rollback any if one of the group of vault rotations fails
 		match response {
-<<<<<<< HEAD
-			VaultRotationResponse::Success {
-				old_key,
-				new_key,
-				tx,
-			} => {
-				if let Some(keygen_request) = VaultRotations::<T>::take(ceremony_id) {
-=======
 			VaultRotationResponse::Success { tx_hash } => {
-				if let Some(vault_rotation) = VaultRotations::<T>::take(index) {
->>>>>>> 849dd23d
+				if let Some(vault_rotation) = VaultRotations::<T>::take(ceremony_id) {
 					// At the moment we just have Ethereum to notify
 					match vault_rotation.keygen_request.chain_type {
 						ChainType::Ethereum => EthereumChain::<T>::vault_rotated(
