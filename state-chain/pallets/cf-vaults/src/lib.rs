#![cfg_attr(not(feature = "std"), no_std)]

//! # ChainFlip Vaults Module
//!
//! A module managing the vaults of ChainFlip
//!
//! - [`Config`]
//! - [`Call`]
//! - [`Module`]
//!
//! ## Overview
//! The module contains functionality to manage the vault rotation that has to occur for the ChainFlip
//! validator set to rotate.  The process of vault rotation is triggered by a successful auction via
//! the trait `VaultRotation::start_vault_rotation()`, which provides a list of suitable validators with which we would
//! like to proceed in rotating the vaults concerned.  The process of rotation is multi-faceted and involves a number of
//! pallets.  With the end of an epoch (by reaching a block number or forced), the `Validator` pallet requests an auction to
//! start from the `Auction` pallet.  A set of stakers are provided by the `Staking` pallet and an auction is run with the
//! outcome being shared via `VaultRotation::start_vault_rotation()`.

//! A key generation request is created for each chain supported and emitted as an event from which a ceremony is performed
//! and on success reports back with a response which is delegated to the chain specialisation which continues performing
//! steps necessary to rotate its vault implementing the `ChainVault` trait.  On completing this phase and via the trait
//! `ChainHandler`, the final step is executed with a vault rotation request being emitted.  A `VaultRotationResponse` is
//! submitted to inform whether this request to rotate has succeeded or not.
//!
//! Currently Ethereum is the only supported chain.
//!
//! During the process the network is in an auction phase, where the current validators secure the network and on successful
//! rotation of the vaults a set of nodes become validators.  Feedback on whether a rotation had occurred is provided by
//! `VaultRotation::finalize_rotation()` with which on success the validators are rotated and on failure a new auction
//! is started.
//!
//!
//! ## Terminology
//! - **Vault:** A cryptocurrency wallet.
//! - **Validators:** A set of nodes that validate and support the ChainFlip network.
//! - **Bad Validators:** A set of nodes that have acted badly, the determination of what bad is is
//!   outside the scope of the `Vaults` pallet.
//! - **Key generation:** The process of creating a new key pair which would be used for operating a vault.
//! - **Auction:** A process by which a set of validators are proposed and on successful vault rotation
//!   become the next validating set for the network.
//! - **Vault Rotation:** The rotation of vaults where funds are 'moved' from one to another.
//! - **Validator Rotation:** The rotation of validators from old to new.

use frame_support::pallet_prelude::*;
use sp_std::prelude::*;

use cf_traits::{
	EpochInfo, Nonce, NonceIdentifier, NonceProvider, RotationError, VaultRotationHandler,
	VaultRotator,
};
pub use pallet::*;

pub use crate::rotation::*;
// we need these types exposed so subxt can use the type size
use crate::ethereum::EthereumChain;
pub use crate::rotation::{KeygenRequest, VaultRotationRequest};
use sp_runtime::traits::One;

pub mod crypto;
mod ethereum;
pub mod rotation;

#[cfg(test)]
mod mock;
#[cfg(test)]
mod tests;

#[frame_support::pallet]
pub mod pallet {
	use super::*;
	use crate::ethereum::EthereumChain;
	use crate::rotation::SchnorrSigTruncPubkey;
	use cf_traits::{Chainflip, EpochInfo, NonceProvider};
	use frame_system::pallet_prelude::*;

	#[pallet::pallet]
	#[pallet::generate_store(pub (super) trait Store)]
	pub struct Pallet<T>(_);

	#[pallet::config]
	pub trait Config: frame_system::Config + Chainflip {
		/// The event type
		type Event: From<Event<Self>> + IsType<<Self as frame_system::Config>::Event>;
		/// Provides an origin check for witness transactions.
		type EnsureWitnessed: EnsureOrigin<Self::Origin>;
		/// A public key
		type PublicKey: Member + Parameter + Into<Vec<u8>> + Default + MaybeSerializeDeserialize;
		/// A transaction
		type TransactionHash: Member + Parameter + Into<Vec<u8>> + Default;
		/// Rotation handler
		type RotationHandler: VaultRotationHandler<ValidatorId = Self::ValidatorId>;
		/// A nonce provider
		type NonceProvider: NonceProvider;
		/// Epoch info
		type EpochInfo: EpochInfo<ValidatorId = Self::ValidatorId>;
	}

	/// Pallet implements [`Hooks`] trait
	#[pallet::hooks]
	impl<T: Config> Hooks<BlockNumberFor<T>> for Pallet<T> {}

	/// Current request index used in request/response
	#[pallet::storage]
	#[pallet::getter(fn current_request)]
	pub(super) type CurrentRequest<T: Config> = StorageValue<_, CeremonyId, ValueQuery>;

	/// The Vault for this instance
	#[pallet::storage]
	#[pallet::getter(fn eth_vault)]
	pub(super) type EthereumVault<T: Config> =
		StorageValue<_, Vault<T::PublicKey, T::TransactionHash>, ValueQuery>;

	/// A map acting as a list of our current vault rotations
	#[pallet::storage]
	#[pallet::getter(fn active_chain_vault_rotations)]
	pub(super) type ActiveChainVaultRotations<T: Config> =
		StorageMap<_, Blake2_128Concat, CeremonyId, VaultRotation<T::ValidatorId, T::PublicKey>>;

	/// A map of Nonces for chains supported
	#[pallet::storage]
	#[pallet::getter(fn chain_nonces)]
	pub(super) type ChainNonces<T: Config> =
		StorageMap<_, Blake2_128Concat, NonceIdentifier, Nonce>;

	#[pallet::event]
	#[pallet::generate_deposit(pub (super) fn deposit_event)]
	pub enum Event<T: Config> {
		/// Request a key generation \[request_index, request\]
		KeygenRequest(CeremonyId, KeygenRequest<T::ValidatorId>),
		/// Request a rotation of the vault for this chain \[request_index, request\]
		VaultRotationRequest(CeremonyId, VaultRotationRequest),
		/// The vault for the request has rotated \[request_index\]
		VaultRotationCompleted(CeremonyId),
		/// A rotation of vaults has been aborted \[request_indexes\]
		RotationAborted(Vec<CeremonyId>),
		/// A complete set of vaults have been rotated
		VaultsRotated,
		/// Request this payload to be signed by the existing aggregate key
		ThresholdSignatureRequest(
			CeremonyId,
			ThresholdSignatureRequest<T::PublicKey, T::ValidatorId>,
		),
	}

	#[pallet::error]
	pub enum Error<T> {
		/// An invalid ceremony id
		InvalidCeremonyId,
		/// We have an empty validator set
		EmptyValidatorSet,
		/// The key in the response is not different to the current key
		KeyUnchanged,
		/// A vault rotation has failed
		VaultRotationCompletionFailed,
		/// A key generation response has failed
		KeygenResponseFailed,
		/// A vault rotation has failed
		VaultRotationFailed,
		/// A set of badly acting validators
		BadValidators,
		/// Failed to construct a valid chain specific payload for rotation
		FailedToConstructPayload,
		/// The rotation has not been confirmed
		NotConfirmed,
		/// Failed to make a key generation request
		FailedToMakeKeygenRequest,
		/// New public key not set by keygen_response
		NewPublicKeyNotSet,
	}

	#[pallet::call]
	impl<T: Config> Pallet<T> {
		/// A key generation response received from a key generation request and handled
		/// by [KeygenRequestResponse::handle_response]
		#[pallet::weight(10_000)]
		pub fn keygen_response(
			origin: OriginFor<T>,
			ceremony_id: CeremonyId,
			response: KeygenResponse<T::ValidatorId, T::PublicKey>,
		) -> DispatchResultWithPostInfo {
			T::EnsureWitnessed::ensure_origin(origin)?;
			match KeygenRequestResponse::<T>::handle_response(ceremony_id, response) {
				Ok(_) => Ok(().into()),
				Err(e) => Err(Error::<T>::from(e).into()),
			}
		}

		/// A ethereum signing transaction response received and handled
		/// by [EthereumChain::handle_response]
		#[pallet::weight(10_000)]
		pub fn threshold_signature_response(
			origin: OriginFor<T>,
			ceremony_id: CeremonyId,
			response: ThresholdSignatureResponse<T::ValidatorId, SchnorrSigTruncPubkey>,
		) -> DispatchResultWithPostInfo {
			T::EnsureWitnessed::ensure_origin(origin)?;
			// We just have the Ethereum chain to handle this Schnorr signature
			match EthereumChain::<T>::handle_response(ceremony_id, response) {
				Ok(_) => Ok(().into()),
				Err(e) => Err(Error::<T>::from(e).into()),
			}
		}

		/// A vault rotation response received from a vault rotation request and handled
		/// by [VaultRotationRequestResponse::handle_response]
		#[pallet::weight(10_000)]
		pub fn vault_rotation_response(
			origin: OriginFor<T>,
			ceremony_id: CeremonyId,
			response: VaultRotationResponse<T::TransactionHash>,
		) -> DispatchResultWithPostInfo {
			T::EnsureWitnessed::ensure_origin(origin)?;
			match VaultRotationRequestResponse::<T>::handle_response(ceremony_id, response) {
				Ok(_) => Ok(().into()),
				Err(e) => Err(Error::<T>::from(e).into()),
			}
		}
	}

	#[pallet::genesis_config]
	pub struct GenesisConfig<T: Config> {
		pub ethereum_vault_key: T::PublicKey,
	}

	#[cfg(feature = "std")]
	impl<T: Config> Default for GenesisConfig<T> {
		fn default() -> Self {
			Self {
				ethereum_vault_key: Default::default(),
			}
		}
	}

	// The build of genesis for the pallet.
	#[pallet::genesis_build]
	impl<T: Config> GenesisBuild<T> for GenesisConfig<T> {
		fn build(&self) {
			EthereumVault::<T>::set(Vault {
				previous_key: Default::default(),
				current_key: self.ethereum_vault_key.clone(),
				tx_hash: Default::default(),
			});
		}
	}
}

impl<T: Config> From<RotationError<T::ValidatorId>> for Error<T> {
	fn from(err: RotationError<T::ValidatorId>) -> Self {
		match err {
			RotationError::EmptyValidatorSet => Error::<T>::EmptyValidatorSet,
			RotationError::BadValidators(_) => Error::<T>::BadValidators,
			RotationError::FailedToConstructPayload => Error::<T>::FailedToConstructPayload,
			RotationError::KeyUnchanged => Error::<T>::KeyUnchanged,
			RotationError::InvalidCeremonyId => Error::<T>::InvalidCeremonyId,
			RotationError::NotConfirmed => Error::<T>::NotConfirmed,
			RotationError::FailedToMakeKeygenRequest => Error::<T>::FailedToMakeKeygenRequest,
			RotationError::NewPublicKeyNotSet => Error::<T>::NewPublicKeyNotSet,
		}
	}
}

impl<T: Config> NonceProvider for Pallet<T> {
	fn next_nonce(identifier: NonceIdentifier) -> Nonce {
		ChainNonces::<T>::mutate(identifier, |nonce| {
			let new_nonce = nonce.unwrap_or_default().saturating_add(One::one());
			*nonce = Some(new_nonce);
			new_nonce
		})
	}
}

impl<T: Config> Pallet<T> {
	/// Abort all rotations registered and notify the `VaultRotationHandler` trait of our decision to abort.
	fn abort_rotation() {
		Self::deposit_event(Event::RotationAborted(
			ActiveChainVaultRotations::<T>::iter()
				.map(|(k, _)| k)
				.collect(),
		));
<<<<<<< HEAD
		VaultRotations::<T>::remove_all();
		T::RotationHandler::vault_rotation_aborted();
=======
		ActiveChainVaultRotations::<T>::remove_all();
		T::RotationHandler::abort();
>>>>>>> 2301b701
	}

	/// Provide the next ceremony id
	fn next_ceremony_id() -> CeremonyId {
		CurrentRequest::<T>::mutate(|next_ceremony_id| {
			*next_ceremony_id = *next_ceremony_id + 1;
			*next_ceremony_id
		})
	}

	fn no_active_chain_vault_rotations() -> bool {
		ActiveChainVaultRotations::<T>::iter().count() == 0
	}
}

impl<T: Config> VaultRotator for Pallet<T> {
	type ValidatorId = T::ValidatorId;
	fn start_vault_rotation(
		candidates: Vec<Self::ValidatorId>,
	) -> Result<(), RotationError<Self::ValidatorId>> {
		// Main entry point for the pallet
		ensure!(!candidates.is_empty(), RotationError::EmptyValidatorSet);
		// Create a KeyGenRequest for Ethereum
		let keygen_request = KeygenRequest {
			chain: Chain::Ethereum,
			validator_candidates: candidates.clone(),
		};

		KeygenRequestResponse::<T>::make_request(Self::next_ceremony_id(), keygen_request)
			.map_err(|_| RotationError::FailedToMakeKeygenRequest)
	}

	fn finalize_rotation() -> Result<(), RotationError<Self::ValidatorId>> {
		// The 'exit' point for the pallet, no rotations left to process
		if Pallet::<T>::no_active_chain_vault_rotations() {
			// We can now confirm the auction and rotate
			// The process has completed successfully
			Self::deposit_event(Event::VaultsRotated);
			Ok(())
		} else {
			// Wait on confirmation
			Err(RotationError::NotConfirmed)
		}
	}
}

// The first phase generating the key generation requests
struct KeygenRequestResponse<T: Config>(PhantomData<T>);

impl<T: Config>
	RequestResponse<
		CeremonyId,
		KeygenRequest<T::ValidatorId>,
		KeygenResponse<T::ValidatorId, T::PublicKey>,
		RotationError<T::ValidatorId>,
	> for KeygenRequestResponse<T>
{
	/// Emit as an event the key generation request, this is the first step after receiving a proposed
	/// validator set from the `AuctionHandler::on_auction_completed()`
	fn make_request(
		ceremony_id: CeremonyId,
		request: KeygenRequest<T::ValidatorId>,
	) -> Result<(), RotationError<T::ValidatorId>> {
		ActiveChainVaultRotations::<T>::insert(
			ceremony_id,
			VaultRotation {
				new_public_key: None,
				keygen_request: request.clone(),
			},
		);
		Pallet::<T>::deposit_event(Event::KeygenRequest(ceremony_id, request));
		Ok(())
	}

	/// Try to process the response back for the key generation request and hand it off to the relevant
	/// chain to continue processing.  Failure would result in penalisation for the bad validators returned
	/// and the vault rotation aborted.
	fn handle_response(
		ceremony_id: CeremonyId,
		response: KeygenResponse<T::ValidatorId, T::PublicKey>,
	) -> Result<(), RotationError<T::ValidatorId>> {
		ensure_index!(ceremony_id);
		match response {
			KeygenResponse::Success(new_public_key) => {
				if EthereumVault::<T>::get().current_key != new_public_key {
					ActiveChainVaultRotations::<T>::mutate(ceremony_id, |maybe_vault_rotation| {
						if let Some(vault_rotation) = maybe_vault_rotation {
							(*vault_rotation).new_public_key = Some(new_public_key.clone());
							EthereumChain::<T>::rotate_vault(
								ceremony_id,
								new_public_key,
								T::EpochInfo::current_validators(),
							)
						} else {
							Err(RotationError::InvalidCeremonyId)
						}
					})
				} else {
					Pallet::<T>::abort_rotation();
					Err(RotationError::KeyUnchanged)
				}
			}
			KeygenResponse::Error(bad_validators) => {
				// Abort this key generation request
				Pallet::<T>::abort_rotation();
				// Do as you wish with these, I wash my hands..
				T::RotationHandler::penalise(&bad_validators);
				// Report back we have processed the failure
				Ok(().into())
			}
		}
	}
}

<<<<<<< HEAD
// We have now had feedback from the vault/chain that we can proceed with the final request for the
// vault rotation
impl<T: Config> ChainHandler for Pallet<T> {
	type ValidatorId = T::ValidatorId;
	type Error = RotationError<T::ValidatorId>;

	/// Try to complete the final vault rotation with feedback from the chain implementation over
	/// the `ChainHandler` trait.  This is forwarded as a request and hence an event is emitted.
	/// Failure is handled and potential bad validators are penalised and the rotation is now aborted.
	fn request_vault_rotation(
		ceremony_id: CeremonyId,
		result: Result<VaultRotationRequest, RotationError<T::ValidatorId>>,
	) -> Result<(), Self::Error> {
		ensure_index!(ceremony_id);
		match result {
			// All good, forward on the request
			Ok(request) => VaultRotationRequestResponse::<T>::make_request(ceremony_id, request),
			// Penalise if we have a set of bad validators and abort the rotation
			Err(err) => {
				if let RotationError::BadValidators(bad) = err {
					T::RotationHandler::penalise(&bad);
				}
				Self::abort_rotation();
				Err(RotationError::VaultRotationCompletionFailed)
			}
		}
	}
}

=======
>>>>>>> 2301b701
// Request response for the vault rotation requests
struct VaultRotationRequestResponse<T: Config>(PhantomData<T>);
impl<T: Config>
	RequestResponse<
		CeremonyId,
		VaultRotationRequest,
		VaultRotationResponse<T::TransactionHash>,
		RotationError<T::ValidatorId>,
	> for VaultRotationRequestResponse<T>
{
	/// Emit our event for the start of a vault rotation generation request.
	fn make_request(
		ceremony_id: CeremonyId,
		request: VaultRotationRequest,
	) -> Result<(), RotationError<T::ValidatorId>> {
		ensure_index!(ceremony_id);
		Pallet::<T>::deposit_event(Event::VaultRotationRequest(ceremony_id, request));
		Ok(())
	}

	/// Handle the response posted back on our request for a vault rotation request
	/// The request is cleared from the cache of pending requests and the relevant vault is
	/// notified
	fn handle_response(
		ceremony_id: CeremonyId,
		response: VaultRotationResponse<T::TransactionHash>,
	) -> Result<(), RotationError<T::ValidatorId>> {
		ensure_index!(ceremony_id);
		// Feedback to vaults
		// We have assumed here that once we have one confirmation of a vault rotation we wouldn't
		// need to rollback any if one of the group of vault rotations fails
		match response {
			VaultRotationResponse::Success { tx_hash } => {
				if let Some(vault_rotation) = ActiveChainVaultRotations::<T>::take(ceremony_id) {
					// At the moment we just have Ethereum to notify
					match vault_rotation.keygen_request.chain {
						Chain::Ethereum => EthereumChain::<T>::vault_rotated(
							vault_rotation
								.new_public_key
								.ok_or_else(|| RotationError::NewPublicKeyNotSet)?,
							tx_hash,
						),
					}
				}
				// This request is complete
				Pallet::<T>::deposit_event(Event::VaultRotationCompleted(ceremony_id));
			}
			VaultRotationResponse::Error => {
				Pallet::<T>::abort_rotation();
			}
		}

		Ok(())
	}
}<|MERGE_RESOLUTION|>--- conflicted
+++ resolved
@@ -278,13 +278,8 @@
 				.map(|(k, _)| k)
 				.collect(),
 		));
-<<<<<<< HEAD
-		VaultRotations::<T>::remove_all();
+		ActiveChainVaultRotations::<T>::remove_all();
 		T::RotationHandler::vault_rotation_aborted();
-=======
-		ActiveChainVaultRotations::<T>::remove_all();
-		T::RotationHandler::abort();
->>>>>>> 2301b701
 	}
 
 	/// Provide the next ceremony id
@@ -399,38 +394,6 @@
 	}
 }
 
-<<<<<<< HEAD
-// We have now had feedback from the vault/chain that we can proceed with the final request for the
-// vault rotation
-impl<T: Config> ChainHandler for Pallet<T> {
-	type ValidatorId = T::ValidatorId;
-	type Error = RotationError<T::ValidatorId>;
-
-	/// Try to complete the final vault rotation with feedback from the chain implementation over
-	/// the `ChainHandler` trait.  This is forwarded as a request and hence an event is emitted.
-	/// Failure is handled and potential bad validators are penalised and the rotation is now aborted.
-	fn request_vault_rotation(
-		ceremony_id: CeremonyId,
-		result: Result<VaultRotationRequest, RotationError<T::ValidatorId>>,
-	) -> Result<(), Self::Error> {
-		ensure_index!(ceremony_id);
-		match result {
-			// All good, forward on the request
-			Ok(request) => VaultRotationRequestResponse::<T>::make_request(ceremony_id, request),
-			// Penalise if we have a set of bad validators and abort the rotation
-			Err(err) => {
-				if let RotationError::BadValidators(bad) = err {
-					T::RotationHandler::penalise(&bad);
-				}
-				Self::abort_rotation();
-				Err(RotationError::VaultRotationCompletionFailed)
-			}
-		}
-	}
-}
-
-=======
->>>>>>> 2301b701
 // Request response for the vault rotation requests
 struct VaultRotationRequestResponse<T: Config>(PhantomData<T>);
 impl<T: Config>
