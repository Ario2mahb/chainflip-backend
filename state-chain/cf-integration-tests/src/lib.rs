#[cfg(test)]
mod tests {
	use frame_support::{
		assert_noop, assert_ok,
		sp_io::TestExternalities,
		traits::{GenesisBuild, OnInitialize},
	};
	use sp_consensus_aura::sr25519::AuthorityId as AuraId;
	use sp_core::crypto::{Pair, Public};
	use sp_finality_grandpa::AuthorityId as GrandpaId;
	use sp_runtime::{traits::Zero, Storage};
	use state_chain_runtime::{
		constants::common::*, opaque::SessionKeys, AccountId, Auction, Emissions, Flip, Governance,
		Online, Origin, Reputation, Rewards, Runtime, Session, Staking, System, Timestamp,
		Validator, Vaults,
	};

	use cf_chains::ChainId;
	use cf_traits::{BlockNumber, FlipBalance, IsOnline};
	use libsecp256k1::SecretKey;
	use pallet_cf_staking::{EthTransactionHash, EthereumAddress};
	use rand::{prelude::*, SeedableRng};
	use sp_runtime::AccountId32;

	type NodeId = AccountId32;
	const ETH_ZERO_ADDRESS: EthereumAddress = [0xff; 20];
	const TX_HASH: EthTransactionHash = [211u8; 32];

	macro_rules! on_events {
		($events:expr, $( $p:pat => $b:block ),*) => {
			for event in $events {
				$(if let $p = event { $b })*
			}
		}
	}

	pub const GENESIS_KEY: u64 = 42;

	mod network {
		use super::*;
		use crate::tests::BLOCK_TIME;
		use cf_chains::eth::{to_ethereum_address, AggKey, SchnorrVerificationComponents};
		use cf_traits::{ChainflipAccount, ChainflipAccountState, ChainflipAccountStore};
		use frame_support::traits::HandleLifetime;
		use libsecp256k1::PublicKey;
		use state_chain_runtime::{Event, HeartbeatBlockInterval, Origin};
		use std::{cell::RefCell, collections::HashMap, rc::Rc};

		// Events from ethereum contract
		#[derive(Debug, Clone)]
		pub enum ContractEvent {
			Staked { node_id: NodeId, amount: FlipBalance, total: FlipBalance },
		}

		// A staking contract
		#[derive(Default)]
		pub struct StakingContract {
			// List of stakes
			pub stakes: HashMap<NodeId, FlipBalance>,
			// Events to be processed
			pub events: Vec<ContractEvent>,
		}

		impl StakingContract {
			// Stake for validator
			pub fn stake(&mut self, node_id: NodeId, amount: FlipBalance) {
				let current_amount = self.stakes.get(&node_id).unwrap_or(&0);
				let total = current_amount + amount;
				self.stakes.insert(node_id.clone(), total);

				self.events.push(ContractEvent::Staked { node_id, amount, total });
			}
			// Get events for this contract
			fn events(&self) -> Vec<ContractEvent> {
				self.events.clone()
			}
			// Clear events
			fn clear(&mut self) {
				self.events.clear();
			}
		}

		pub struct Signer {
			agg_secret_key: SecretKey,
			signatures: HashMap<cf_chains::eth::H256, [u8; 32]>,
			key_seed: u64,
			proposals: i32,
		}

		impl Default for Signer {
			fn default() -> Self {
				let key_seed = GENESIS_KEY;
				let (agg_secret_key, _) = Self::generate_keypair(key_seed);
				Signer { agg_secret_key, signatures: HashMap::new(), key_seed, proposals: 0 }
			}
		}

		impl Signer {
			// Sign message with current key, caches signatures
			pub fn sign(
				&mut self,
				message: &cf_chains::eth::H256,
			) -> SchnorrVerificationComponents {
				// A nonce, k
				let (k, k_times_g) = Self::generate_keypair(self.key_seed * 2);
				// k.G
				let k_times_g_addr = to_ethereum_address(k_times_g);
				// If this message has been signed before return from cache else sign and cache
				return match self.signatures.get(message) {
					Some(signature) =>
						SchnorrVerificationComponents { s: *signature, k_times_g_addr },
					None => {
						let agg_key =
							AggKey::from_private_key_bytes(self.agg_secret_key.serialize());
						let signature = agg_key.sign(&(*message).into(), &self.agg_secret_key, &k);

						self.signatures.insert(*message, signature);

						SchnorrVerificationComponents { s: signature, k_times_g_addr }
					},
				}
			}

			// Generate a keypair with seed
			pub fn generate_keypair(seed: u64) -> (SecretKey, PublicKey) {
				let agg_key_priv: [u8; 32] = StdRng::seed_from_u64(seed).gen();
				let secret_key = SecretKey::parse(&agg_key_priv).unwrap();
				(secret_key, PublicKey::from_secret_key(&secret_key))
			}

			fn next_key(&self) -> u64 {
				self.key_seed + 1
			}

			// The public key proposed
			pub fn proposed_public_key(&mut self) -> Vec<u8> {
				let (_, public) = Self::generate_keypair(self.next_key());
				public.serialize_compressed().to_vec()
			}

			// Propose a new public key
			pub fn propose_new_public_key(&mut self) -> Vec<u8> {
				self.proposals += 1;
				self.proposed_public_key()
			}

			// Rotate to the current proposed key and clear cache
			pub fn rotate_keys(&mut self) {
				self.proposals -= 1;
				if self.proposals == 0 {
					self.key_seed = self.next_key();
					let (secret, _) = Self::generate_keypair(self.key_seed);
					self.agg_secret_key = secret;
					self.signatures.clear();
					self.proposals = 0;
				}
			}
		}

		pub enum EngineState {
			None,
			Rotation,
		}

		// Engine monitoring contract
		pub struct Engine {
			pub node_id: NodeId,
			pub active: bool,
			pub signer: Rc<RefCell<Signer>>,
			pub engine_state: EngineState,
		}

		impl Engine {
			fn new(node_id: NodeId, signer: Rc<RefCell<Signer>>) -> Self {
				Engine { node_id, active: true, signer, engine_state: EngineState::None }
			}

			fn state(&self) -> ChainflipAccountState {
				ChainflipAccountStore::<Runtime>::get(&self.node_id).state
			}

			// Handle events from contract
			fn on_contract_event(&self, event: &ContractEvent) {
				if self.state() == ChainflipAccountState::Validator && self.active {
					match event {
						ContractEvent::Staked { node_id: validator_id, amount, .. } => {
							// Witness event -> send transaction to state chain
							state_chain_runtime::WitnesserApi::witness_staked(
								Origin::signed(self.node_id.clone()),
								validator_id.clone(),
								*amount,
								ETH_ZERO_ADDRESS,
								TX_HASH,
							)
							.expect("should be able to witness stake for node");
						},
					}
				}
			}

			// Handle events coming in from the state chain
			// TODO have this abstracted out
			fn handle_state_chain_events(&mut self, events: &[Event]) {
				if self.state() == ChainflipAccountState::Validator && self.active {
					// Handle events
					on_events!(
						events,
						Event::Vaults(
							// A keygen request has been made
							pallet_cf_vaults::Event::KeygenRequest(ceremony_id, ..)) => {
								match self.engine_state {
									EngineState::None => {
										// Propose a new key
										let public_key = (&*self.signer).borrow_mut().propose_new_public_key();

										state_chain_runtime::WitnesserApi::witness_keygen_success(
											Origin::signed(self.node_id.clone()),
											*ceremony_id,
											ChainId::Ethereum,
											public_key,
										).expect(&format!(
											"should be able to witness keygen request from node: {:?}",
											self.node_id)
										);

										// Engine is now in rotation state
										self.engine_state = EngineState::Rotation;
									},
									_ => {}
								}
						},
						Event::Validator(
							// A new epoch
							pallet_cf_validator::Event::NewEpoch(_epoch_index)) => {
								(&*self.signer).borrow_mut().rotate_keys();
						},
						Event::EthereumThresholdSigner(
							// A signature request
							pallet_cf_threshold_signature::Event::ThresholdSignatureRequest(
								ceremony_id,
								_,
								ref signers,
								payload)) => {

							// Participate in signing ceremony if requested
							if signers.contains(&self.node_id) {
								// Sign with current key
								let verification_components = (&*self.signer).borrow_mut().sign(payload);
								state_chain_runtime::WitnesserApi::witness_eth_signature_success(
									Origin::signed(self.node_id.clone()),
									*ceremony_id,
									verification_components,
								).expect("should be able to ethereum signature for node");
							}
						},
						Event::EthereumThresholdSigner(
							// A threshold has been met for this signature
							pallet_cf_threshold_signature::Event::ThresholdSignatureSuccess(
								_ceremony_id)) => {
								match self.engine_state {
									// If we rotating let's witness the keys being rotated on the contract
									EngineState::Rotation => {
										self.engine_state = EngineState::None;

										let ethereum_block_number: u64 = 100;
										let tx_hash = vec![1u8; 32];

										let public_key = (&*self.signer).borrow_mut().proposed_public_key();

										state_chain_runtime::WitnesserApi::witness_vault_key_rotated(
											Origin::signed(self.node_id.clone()),
											ChainId::Ethereum,
											public_key,
											ethereum_block_number,
											tx_hash,
										).expect("should be able to vault key rotation for node");
									},
									_ => {}
								}
						}
					);
				}
			}

			// On block handler
			fn on_block(&self, block_number: BlockNumber) {
				if self.active {
					// Heartbeat -> Send transaction to state chain twice an interval
					if block_number % (HeartbeatBlockInterval::get() / 2) == 0 {
						// Online pallet
						let _ = Online::heartbeat(state_chain_runtime::Origin::signed(
							self.node_id.clone(),
						));
					}
				}
			}
		}

		// Create an account, generate and register the session keys
		fn setup_account(node_id: &NodeId) {
			assert_ok!(frame_system::Provider::<Runtime>::created(&node_id));

			let seed = &node_id.clone().to_string();

			let key = SessionKeys {
				aura: get_from_seed::<AuraId>(seed),
				grandpa: get_from_seed::<GrandpaId>(seed),
			};

			assert_ok!(state_chain_runtime::Session::set_keys(
				state_chain_runtime::Origin::signed(node_id.clone()),
				key,
				vec![]
			));
		}

		#[derive(Default)]
		pub struct Network {
			engines: HashMap<NodeId, Engine>,
			pub stake_manager_contract: StakingContract,
			last_event: usize,
			node_counter: u32,
			pub signer: Rc<RefCell<Signer>>,
		}

		impl Network {
			pub fn next_node_id(&mut self) -> NodeId {
				self.node_counter += 1;
				// TODO improve this to not overflow
				[self.node_counter as u8; 32].into()
			}

			// Create a network which includes the validators in genesis of number of nodes
			// and return a network and sorted list of nodes within
			pub fn create(number_of_nodes: u8, nodes_to_include: &[NodeId]) -> (Self, Vec<NodeId>) {
				let mut network: Network = Default::default();

				// Include any nodes already *created* to the test network
				for node in nodes_to_include {
					network.add_node(node);
				}

				let remaining_nodes = number_of_nodes.saturating_sub(nodes_to_include.len() as u8);

				let mut nodes = Vec::new();
				for _ in 0..remaining_nodes {
					let node_id = network.next_node_id();
					nodes.push(node_id.clone());
					setup_account(&node_id);
					network
						.engines
						.insert(node_id.clone(), Engine::new(node_id, network.signer.clone()));
				}

				nodes.append(&mut nodes_to_include.to_vec());
				nodes.sort();
				(network, nodes)
			}

			pub fn filter_nodes(&self, state: ChainflipAccountState) -> Vec<NodeId> {
				self.engines
					.iter()
					.filter_map(
						|(node_id, engine)| {
							if engine.state() == state {
								Some(node_id)
							} else {
								None
							}
						},
					)
					.cloned()
					.collect()
			}

			pub fn set_active(&mut self, node_id: &NodeId, active: bool) {
				self.engines.get_mut(node_id).expect("valid node_id").active = active;
			}

			pub fn create_node(&mut self) -> NodeId {
				let node_id = self.next_node_id().into();
				self.add_node(&node_id);
				node_id
			}

			// Adds a node which doesn't have its session keys set
			pub fn add_node(&mut self, node_id: &NodeId) {
				self.engines.insert(
					node_id.clone(),
					Engine {
						node_id: node_id.clone(),
						active: true,
						signer: self.signer.clone(),
						engine_state: EngineState::None,
					},
				);
			}

			pub fn move_forward_blocks(&mut self, n: u32) {
				pub const INIT_TIMESTAMP: u64 = 30_000;
				let current_block_number = System::block_number();
				while System::block_number() < current_block_number + n {
					System::set_block_number(System::block_number() + 1);
					Timestamp::set_timestamp(
						(System::block_number() as u64 * BLOCK_TIME) + INIT_TIMESTAMP,
					);
					Session::on_initialize(System::block_number());
					Online::on_initialize(System::block_number());
					Flip::on_initialize(System::block_number());
					Staking::on_initialize(System::block_number());
					Auction::on_initialize(System::block_number());
					Emissions::on_initialize(System::block_number());
					Governance::on_initialize(System::block_number());
					Reputation::on_initialize(System::block_number());
					Vaults::on_initialize(System::block_number());
					Validator::on_initialize(System::block_number());

					// Notify contract events
					for event in self.stake_manager_contract.events() {
						for (_, engine) in &self.engines {
							engine.on_contract_event(&event);
						}
					}

					// Clear events on contract
					self.stake_manager_contract.clear();

					// Collect state chain events
					let events = frame_system::Pallet::<Runtime>::events()
						.into_iter()
						.map(|e| e.event)
						.skip(self.last_event)
						.collect::<Vec<Event>>();

					self.last_event += events.len();

					// State chain events
					for (_, engine) in self.engines.iter_mut() {
						engine.handle_state_chain_events(&events);
					}

					// A completed block notification
					for (_, engine) in &self.engines {
						engine.on_block(System::block_number());
					}
				}
			}
		}
	}

	// TODO - remove collision of account numbers
	pub const ALICE: [u8; 32] = [0xff; 32];
	pub const BOB: [u8; 32] = [0xfe; 32];
	pub const CHARLIE: [u8; 32] = [0xfd; 32];
	// Root and Gov member
	pub const ERIN: [u8; 32] = [0xfc; 32];

	pub const BLOCK_TIME: u64 = 1000;

	pub fn get_from_seed<TPublic: Public>(seed: &str) -> <TPublic::Pair as Pair>::Public {
		TPublic::Pair::from_string(&format!("//{}", seed), None)
			.expect("static values are valid; qed")
			.public()
	}

	pub struct ExtBuilder {
		pub accounts: Vec<(AccountId, FlipBalance)>,
		winners: Vec<AccountId>,
		root: AccountId,
		blocks_per_epoch: BlockNumber,
		max_validators: u32,
		min_validators: u32,
	}

	impl Default for ExtBuilder {
		fn default() -> Self {
			Self {
				accounts: vec![],
				winners: vec![],
				root: AccountId::default(),
				blocks_per_epoch: Zero::zero(),
				max_validators: MAX_VALIDATORS,
				min_validators: 1,
			}
		}
	}

	impl ExtBuilder {
		fn accounts(mut self, accounts: Vec<(AccountId, FlipBalance)>) -> Self {
			self.accounts = accounts;
			self
		}

		fn winners(mut self, winners: Vec<AccountId>) -> Self {
			self.winners = winners;
			self
		}

		fn root(mut self, root: AccountId) -> Self {
			self.root = root;
			self
		}

		fn blocks_per_epoch(mut self, blocks_per_epoch: BlockNumber) -> Self {
			self.blocks_per_epoch = blocks_per_epoch;
			self
		}

		fn max_validators(mut self, max_validators: u32) -> Self {
			self.max_validators = max_validators;
			self
		}

		fn min_validators(mut self, min_validators: u32) -> Self {
			self.min_validators = min_validators;
			self
		}

		fn configure_storages(&self, storage: &mut Storage) {
			pallet_cf_flip::GenesisConfig::<Runtime> { total_issuance: TOTAL_ISSUANCE }
				.assimilate_storage(storage)
				.unwrap();

			pallet_cf_staking::GenesisConfig::<Runtime> { genesis_stakers: self.accounts.clone() }
				.assimilate_storage(storage)
				.unwrap();

			pallet_session::GenesisConfig::<Runtime> {
				keys: self
					.accounts
					.iter()
					.map(|x| {
						(
							x.0.clone(),
							x.0.clone(),
							SessionKeys {
								aura: get_from_seed::<AuraId>(&x.0.clone().to_string()),
								grandpa: get_from_seed::<GrandpaId>(&x.0.clone().to_string()),
							},
						)
					})
					.collect::<Vec<_>>(),
			}
			.assimilate_storage(storage)
			.unwrap();

			pallet_cf_auction::GenesisConfig::<Runtime> {
				validator_size_range: (self.min_validators, self.max_validators),
				winners: self.winners.clone(),
				minimum_active_bid: TOTAL_ISSUANCE / 100,
			}
			.assimilate_storage(storage)
			.unwrap();

			GenesisBuild::<Runtime>::assimilate_storage(
				&pallet_cf_emissions::GenesisConfig {
					validator_emission_inflation: VALIDATOR_EMISSION_INFLATION_BPS,
					backup_validator_emission_inflation: BACKUP_VALIDATOR_EMISSION_INFLATION_BPS,
				},
				storage,
			)
			.unwrap();

			pallet_cf_governance::GenesisConfig::<Runtime> {
				members: vec![self.root.clone()],
				expiry_span: EXPIRY_SPAN_IN_SECONDS,
			}
			.assimilate_storage(storage)
			.unwrap();

			pallet_cf_reputation::GenesisConfig::<Runtime> {
				accrual_ratio: (ACCRUAL_POINTS, ACCRUAL_BLOCKS),
			}
			.assimilate_storage(storage)
			.unwrap();

			let (_, public_key) = network::Signer::generate_keypair(GENESIS_KEY);
			let ethereum_vault_key = public_key.serialize_compressed().to_vec();

			GenesisBuild::<Runtime>::assimilate_storage(
				&pallet_cf_vaults::GenesisConfig { ethereum_vault_key },
				storage,
			)
			.unwrap();

			pallet_cf_validator::GenesisConfig::<Runtime> {
				blocks_per_epoch: self.blocks_per_epoch,
			}
			.assimilate_storage(storage)
			.unwrap();
		}

		/// Default ext configuration with BlockNumber 1
		pub fn build(&self) -> TestExternalities {
			let mut storage =
				frame_system::GenesisConfig::default().build_storage::<Runtime>().unwrap();

			self.configure_storages(&mut storage);

			let mut ext = TestExternalities::from(storage);
			ext.execute_with(|| System::set_block_number(1));

			ext
		}
	}

	mod genesis {
		use super::*;
		use cf_traits::{
			AuctionResult, Auctioneer, ChainflipAccount, ChainflipAccountState,
			ChainflipAccountStore, StakeTransfer,
		};
		pub const GENESIS_BALANCE: FlipBalance = TOTAL_ISSUANCE / 100;
		pub const NUMBER_OF_VALIDATORS: u32 = 3;

		pub fn default() -> ExtBuilder {
			ExtBuilder::default()
				.accounts(vec![
					(AccountId::from(ALICE), GENESIS_BALANCE),
					(AccountId::from(BOB), GENESIS_BALANCE),
					(AccountId::from(CHARLIE), GENESIS_BALANCE),
				])
				.winners(vec![
					AccountId::from(ALICE),
					AccountId::from(BOB),
					AccountId::from(CHARLIE),
				])
				.root(AccountId::from(ERIN))
		}

		#[test]
		// The following state is to be expected at genesis
		// - Total issuance
		// - The genesis validators are all staked equally
		// - The minimum active bid is set at the stake for a genesis validator
		// - The genesis validators are available via validator_lookup()
		// - The genesis validators are in the session
		// - No auction has been run yet
		// - The genesis validators are considered offline for this heartbeat interval
		// - No emissions have been made
		// - No rewards have been distributed
		// - No vault rotation has occurred
		// - Relevant nonce are at 0
		// - Governance has its member
		// - There have been no proposals
		// - Emission inflation for both validators and backup validators are set
		// - No one has reputation
		// - The genesis validators have last active epoch set
		fn state_of_genesis_is_as_expected() {
			default().build().execute_with(|| {
				// Confirmation that we have our assumed state at block 1
				assert_eq!(
					Flip::total_issuance(),
					TOTAL_ISSUANCE,
					"we have issued the total issuance"
				);

				let accounts =
					[AccountId::from(ALICE), AccountId::from(BOB), AccountId::from(CHARLIE)];

				for account in accounts.iter() {
					assert_eq!(
						Flip::stakeable_balance(account),
						GENESIS_BALANCE,
						"the account has its stake"
					);
				}

				assert_eq!(
					Auction::current_auction_index(),
					0,
					"we should have had no auction yet"
				);
				let AuctionResult { winners, minimum_active_bid } =
					Auction::auction_result().expect("an auction result");
				assert_eq!(minimum_active_bid, GENESIS_BALANCE);
				assert_eq!(winners, accounts);

				assert_eq!(
					Session::validators(),
					accounts,
					"the validators are those expected at genesis"
				);

				assert_eq!(
					Validator::epoch_number_of_blocks(),
					0,
					"epochs will not rotate automatically from genesis"
				);

				for account in accounts.iter() {
					assert_eq!(
						Validator::validator_lookup(account),
						Some(()),
						"validator is present in lookup"
					);
				}

				for account in accounts.iter() {
					assert!(!Online::is_online(account), "node should have not sent a heartbeat");
				}

				assert_eq!(Emissions::last_mint_block(), 0, "no emissions");

				assert_eq!(
					Rewards::offchain_funds(pallet_cf_rewards::VALIDATOR_REWARDS),
					0,
					"no rewards"
				);

				assert_eq!(Vaults::keygen_ceremony_id_counter(), 0, "no key generation requests");

				assert_eq!(Vaults::chain_nonces(ChainId::Ethereum), 0, "nonce not incremented");

				assert!(
					Governance::members().contains(&AccountId::from(ERIN)),
					"expected governor"
				);
				assert_eq!(Governance::number_of_proposals(), 0, "no proposal for governance");

				assert_eq!(
					Emissions::validator_emission_inflation(),
					VALIDATOR_EMISSION_INFLATION_BPS,
					"invalid emission inflation for validators"
				);

				assert_eq!(
					Emissions::backup_validator_emission_inflation(),
					BACKUP_VALIDATOR_EMISSION_INFLATION_BPS,
					"invalid emission inflation for backup validators"
				);

				for account in accounts.iter() {
					assert_eq!(
						Reputation::reputation(account),
						pallet_cf_reputation::Reputation::<BlockNumber>::default(),
						"validator shouldn't have reputation points"
					);
				}

				for account in accounts.iter() {
					let account_data = ChainflipAccountStore::<Runtime>::get(account);
					assert_eq!(
						Some(0),
						account_data.last_active_epoch,
						"validator should be active in the genesis epoch(0)"
					);
					assert_eq!(ChainflipAccountState::Validator, account_data.state);
				}
			});
		}
	}

	// The number of blocks we expect an auction should last
	const AUCTION_BLOCKS: BlockNumber = 2;

	mod epoch {
		use super::*;
		use cf_traits::{
			AuctionPhase, AuctionResult, ChainflipAccount, ChainflipAccountState,
			ChainflipAccountStore, EpochInfo,
		};
		use state_chain_runtime::{Auction, HeartbeatBlockInterval, Validator};

		#[test]
		// We have a test network which goes into the first epoch
		// The auction fails as the stakers are offline and we fail at `WaitingForBids`
		// We require that a network has a minimum of 5 nodes.  We have a network of 8(3 from
		// genesis and 5 new bidders).  We knock 4 of these nodes offline.
		// A new auction is started
		// This continues until we have a new set
		fn auction_repeats_after_failure_because_of_liveness() {
			const EPOCH_BLOCKS: BlockNumber = 100;
			super::genesis::default()
				.blocks_per_epoch(EPOCH_BLOCKS)
				.min_validators(5)
				.build()
				.execute_with(|| {
					// A network with a set of passive nodes
					let (mut testnet, nodes) =
						network::Network::create(8, &Validator::current_validators());

					// All nodes stake to be included in the next epoch which are witnessed on the
					// state chain
					for node in &nodes {
						testnet
							.stake_manager_contract
							.stake(node.clone(), genesis::GENESIS_BALANCE + 1);
					}

					// Set the first 4 nodes offline
					let offline_nodes: Vec<_> = nodes.iter().take(4).cloned().collect();

					for node in &offline_nodes {
						testnet.set_active(node, false);
					}

					// Run to the next epoch to start the auction
					testnet.move_forward_blocks(EPOCH_BLOCKS - System::block_number());

					assert_eq!(
						Auction::current_auction_index(),
						1,
						"we should have ran an auction"
					);

					assert_eq!(
						Auction::current_phase(),
						AuctionPhase::default(),
						"we should be back at the start"
					);

					// Next block, another auction
					testnet.move_forward_blocks(1);

					assert_eq!(
						Auction::current_auction_index(),
						2,
						"we should have ran another auction"
					);

					assert_eq!(
						Auction::current_phase(),
						AuctionPhase::default(),
						"we should be back at the start"
					);

					for node in &offline_nodes {
						testnet.set_active(node, true);
					}

					assert_eq!(0, Validator::epoch_index());

					// Move forward heartbeat to get those missing nodes online
					testnet.move_forward_blocks(HeartbeatBlockInterval::get());

					assert!(
						Auction::current_auction_index() > 2,
						"we should have ran several auctions"
					);

					assert_eq!(1, Validator::epoch_index());
				});
		}

		#[test]
		// An epoch has completed.  We have a genesis where the blocks per epoch are
		// set to 100
		// - When the epoch is reached an auction is started and completed
		// - All nodes stake above the MAB
		// - A new auction index has been generated
		// - We have two nodes that haven't registered their session keys
		// - New validators have the state of Validator with the last active epoch stored
		// - Nodes without keys state remains passive with `None` as their last active epoch
		fn epoch_rotates() {
			const EPOCH_BLOCKS: BlockNumber = 100;
			super::genesis::default()
				.blocks_per_epoch(EPOCH_BLOCKS)
				.build()
				.execute_with(|| {
					// A network with a set of passive nodes
					let (mut testnet, nodes) =
						network::Network::create(5, &Validator::current_validators());
					// Add two nodes which don't have session keys
					let keyless_nodes = vec![testnet.create_node(), testnet.create_node()];
					// All nodes stake to be included in the next epoch which are witnessed on the
					// state chain
					let stake_amount = genesis::GENESIS_BALANCE + 1;
					for node in &nodes {
						testnet.stake_manager_contract.stake(node.clone(), stake_amount);
					}
					// Our keyless nodes also stake
					for keyless_node in &keyless_nodes {
						testnet.stake_manager_contract.stake(keyless_node.clone(), stake_amount);
					}

					// Run to the next epoch to start the auction
					testnet.move_forward_blocks(EPOCH_BLOCKS);
					// We should be in auction 1
					assert_eq!(
						Auction::current_auction_index(),
						1,
						"this should be the first auction"
					);

					// In this block we should have reached the state `ValidatorsSelected`
					// and in this group we would have in this network the genesis validators and
					// the nodes that have staked as well
					assert_matches::assert_matches!(
						Auction::current_phase(),
						AuctionPhase::ValidatorsSelected(mut candidates, _) => {
							candidates.sort();
							assert_eq!(candidates, nodes);
						},
						"the new candidates should be those genesis validators and the new nodes created in test"
					);
					// For each subsequent block the state chain will check if the vault has rotated
					// until then we stay in the `ValidatorsSelected`
					// Run things the amount needed for an auction
					testnet.move_forward_blocks(2);
					// The vault rotation should have proceeded and we should now be back
					// at `WaitingForBids` with a new set of winners; the genesis validators and
					// the new nodes we staked into the network
					assert_matches::assert_matches!(
						Auction::current_phase(),
						AuctionPhase::WaitingForBids,
						"we should back waiting for bids after a successful auction and rotation"
					);

					assert_eq!(1, Validator::epoch_index(), "We should be in the next epoch");

					let AuctionResult { mut winners, minimum_active_bid } =
						Auction::last_auction_result().expect("last auction result");

					assert_eq!(
						minimum_active_bid, stake_amount,
						"minimum active bid should be that of the new stake"
					);

					winners.sort();
					assert_eq!(
						winners,
						nodes,
						"the new winners should be those genesis validators and the new nodes created in test"
					);

					let mut new_validators = Validator::current_validators();
					new_validators.sort();

					// This new set of winners should also be the validators of the network
					assert_eq!(
						new_validators,
						nodes,
						"the new validators should be those genesis validators and the new nodes created in test"
					);

					for account in keyless_nodes.iter() {
						assert_eq!(
							None,
							ChainflipAccountStore::<Runtime>::get(account).last_active_epoch,
							"this node should have never been active"
						);
						assert_eq!(
							ChainflipAccountState::Passive,
							ChainflipAccountStore::<Runtime>::get(account).state,
							"should be a passive node"
						);
					}

					let current_epoch = Validator::epoch_index();
					for account in new_validators.iter() {
						assert_eq!(
							Some(current_epoch),
							ChainflipAccountStore::<Runtime>::get(account).last_active_epoch,
							"validator should have been active in current epoch"
						);
						assert_eq!(
							ChainflipAccountState::Validator,
							ChainflipAccountStore::<Runtime>::get(account).state,
							"should be validator"
						);
					}

					// Run to the next epoch to start the auction
					testnet.move_forward_blocks(EPOCH_BLOCKS);
					testnet.move_forward_blocks(2);
					assert_eq!(2, Validator::epoch_index(), "We should be in the next epoch");
				});
		}
	}

	mod staking {
		use super::{genesis, network, *};
		use cf_traits::EpochInfo;
		use pallet_cf_staking::pallet::Error;
		#[test]
		// Stakers cannot unstake during the conclusion of the auction
		// We have a set of nodes that are staked and that are included in the auction
		// Moving block by block of an auction we shouldn't be able to claim stake
		fn cannot_claim_stake_during_auction() {
			const EPOCH_BLOCKS: u32 = 100;
			const MAX_VALIDATORS: u32 = 3;
			super::genesis::default()
				.blocks_per_epoch(EPOCH_BLOCKS)
				.max_validators(MAX_VALIDATORS)
				.build()
				.execute_with(|| {
					// Create the test network with some fresh nodes and the genesis validators
					let (mut testnet, nodes) = network::Network::create(
						MAX_VALIDATORS as u8,
						&Validator::current_validators(),
					);
					// Stake these nodes so that they are included in the next epoch
					let stake_amount = genesis::GENESIS_BALANCE;
					for node in &nodes {
						testnet.stake_manager_contract.stake(node.clone(), stake_amount);
					}

					// Move forward one block to process events
					testnet.move_forward_blocks(1);

					assert_eq!(0, Validator::epoch_index(), "We should be in the genesis epoch");

					// We should be able to claim stake out of an auction
					for node in &nodes {
						assert_ok!(Staking::claim(
							Origin::signed(node.clone()),
							1,
							ETH_ZERO_ADDRESS
						));
					}

					// Start an auction and confirm
					testnet.move_forward_blocks(EPOCH_BLOCKS - 1);
					assert_eq!(
						Auction::current_auction_index(),
						1,
						"this should be the first auction"
					);

					// We will try to claim some stake
					for node in &nodes {
						assert_noop!(
							Staking::claim(
								Origin::signed(node.clone()),
								stake_amount,
								ETH_ZERO_ADDRESS
							),
							Error::<Runtime>::NoClaimsDuringAuctionPhase
						);
					}

					assert_eq!(
						0,
						Validator::epoch_index(),
						"We should still be in the genesis epoch"
					);

					testnet.move_forward_blocks(1);

					assert_eq!(1, Validator::epoch_index(), "We should still be in the new epoch");

					// We should be able to claim again outside of the auction
					// At the moment we have a pending claim so we would expect an error here for
					// this.
					// TODO implement Claims in Contract/Network
					for node in &nodes {
						assert_noop!(
							Staking::claim(Origin::signed(node.clone()), 1, ETH_ZERO_ADDRESS),
							Error::<Runtime>::PendingClaim
						);
					}
				});
		}
	}

	mod runtime {
		use super::*;
		use frame_support::dispatch::GetDispatchInfo;
		use pallet_cf_flip::FlipTransactionPayment;
		use pallet_transaction_payment::OnChargeTransaction;

		#[test]
		// We have two types of accounts. One set of accounts which is part
		// of the governance and is allowed to make free calls to governance extrinsic.
		// All other accounts are normally charged and can call any extrinsic.
		fn restriction_handling() {
			const EPOCH_BLOCKS: u32 = 100;
			const MAX_VALIDATORS: u32 = 3;
			super::genesis::default()
				.blocks_per_epoch(EPOCH_BLOCKS)
				.max_validators(MAX_VALIDATORS)
				.build()
				.execute_with(|| {
					let call: state_chain_runtime::Call = frame_system::Call::remark(vec![]).into();
					let gov_call: state_chain_runtime::Call =
						pallet_cf_governance::Call::approve(1).into();
					// Expect a successful normal call to work
					let ordinary = FlipTransactionPayment::<Runtime>::withdraw_fee(
						&ALICE.into(),
						&call,
						&call.get_dispatch_info(),
						5,
						0,
					);
					assert!(ordinary.is_ok());
					assert!(ordinary.unwrap().is_some());
					// Expect a successful gov call to work
					let gov = FlipTransactionPayment::<Runtime>::withdraw_fee(
						&ERIN.into(),
						&gov_call,
						&gov_call.get_dispatch_info(),
						5000,
						0,
					);
					assert!(gov.is_ok());
					assert!(gov.unwrap().is_none());
					// Expect a non gov call to fail when it's executed by gov member
					let gov_err = FlipTransactionPayment::<Runtime>::withdraw_fee(
						&ERIN.into(),
						&call,
						&call.get_dispatch_info(),
						5000,
						0,
					);
					assert!(gov_err.is_err());
				});
		}
	}

	mod validators {
		use crate::tests::{genesis, network, NodeId, AUCTION_BLOCKS};
<<<<<<< HEAD
		use cf_traits::{
			AuctionPhase, ChainflipAccountState, EpochInfo, FlipBalance, IsOnline, StakeTransfer,
		};
		use pallet_cf_validator::PercentageRange;
=======
		use cf_traits::{ChainflipAccountState, EpochInfo, FlipBalance, IsOnline, StakeTransfer};
>>>>>>> 2e9394a7
		use state_chain_runtime::{
			Auction, EmergencyRotationPercentageRange, Flip, HeartbeatBlockInterval, Online,
			Validator,
		};

		#[test]
		// We have a set of backup validators who receive rewards
		// A network is created where we have a validating set with a set of backup validators
		// The backup validators would receive emissions on each heartbeat
		fn backup_rewards() {
			// We want to have at least one heartbeat within our reduced epoch
			const EPOCH_BLOCKS: u32 = HeartbeatBlockInterval::get() * 2;
			// Reduce our validating set and hence the number of nodes we need to have a backup
			// set
			const MAX_VALIDATORS: u32 = 10;
			const BACKUP_VALDATORS: u32 = genesis::NUMBER_OF_VALIDATORS;
			super::genesis::default()
				.blocks_per_epoch(EPOCH_BLOCKS)
				.max_validators(MAX_VALIDATORS)
				.build()
				.execute_with(|| {
					// Create MAX_VALIDATORS nodes and stake them above our genesis validators
					// The result will be our newly created nodes will be validators and the
					// genesis validators will become backup validators
					let mut genesis_validators = Validator::current_validators();
					let (mut testnet, _) = network::Network::create(
						(MAX_VALIDATORS + BACKUP_VALDATORS) as u8,
						&genesis_validators.clone(),
					);

					let mut passive_nodes = testnet.filter_nodes(ChainflipAccountState::Passive);
					// An initial stake which is superior to the genesis stakes
					const INITIAL_STAKE: FlipBalance = genesis::GENESIS_BALANCE + 1;
					// Stake these passive nodes so that they are included in the next epoch
					for node in &passive_nodes {
						testnet.stake_manager_contract.stake(node.clone(), INITIAL_STAKE);
					}

					// Start an auction
					testnet.move_forward_blocks(EPOCH_BLOCKS);

					assert_eq!(
						0,
						Validator::epoch_index(),
						"We should still be in the genesis epoch"
					);

					assert_eq!(
						Auction::current_auction_index(),
						1,
						"this should be the first auction"
					);

					// Complete auction over AUCTION_BLOCKS
					testnet.move_forward_blocks(AUCTION_BLOCKS);
					assert_eq!(1, Validator::epoch_index(), "We should still be in the next epoch");

					// assert list of validators as being the new nodes
					let mut current_validators: Vec<NodeId> = Validator::current_validators();

					current_validators.sort();
					passive_nodes.sort();

					assert_eq!(
						passive_nodes, current_validators,
						"our new testnet nodes should be the new validators"
					);

					// assert list of backup validators as being the genesis validators
					let mut current_backup_validators: Vec<NodeId> = Auction::remaining_bidders()
						.iter()
						.take(Auction::backup_group_size() as usize)
						.map(|(validator_id, _)| validator_id.clone())
						.collect();

					current_backup_validators.sort();
					genesis_validators.sort();

					assert_eq!(
						genesis_validators, current_backup_validators,
						"we should have new backup validators"
					);

					// Move forward a heartbeat, emissions should be shared to backup validators
					testnet.move_forward_blocks(HeartbeatBlockInterval::get());

					// We won't calculate the exact emissions but they should be greater than their
					// initial stake
					for backup_validator in &current_backup_validators {
						assert!(INITIAL_STAKE < Flip::stakeable_balance(backup_validator));
					}
				});
		}

		#[test]
		// A network is created with a set of validators and backup validators.
		// EmergencyRotationPercentageTrigger(80%) of the validators continue to submit heartbeats
		// with 20% going offline and forcing an emergency rotation in which a new set of validators
		// start to validate the network which includes live validators and previous backup
		// validators
		fn emergency_rotations() {
			// We want to be able to miss heartbeats to be offline and provoke an emergency rotation
			// In order to do this we would want to have missed 1 heartbeat interval
			// Blocks for our epoch, something larger than one heartbeat
			const EPOCH_BLOCKS: u32 = HeartbeatBlockInterval::get() * 2;
			// Reduce our validating set and hence the number of nodes we need to have a backup
			// set to speed the test up
			const MAX_VALIDATORS: u32 = 10;
			super::genesis::default()
				.blocks_per_epoch(EPOCH_BLOCKS)
				.max_validators(MAX_VALIDATORS)
				.build()
				.execute_with(|| {
					let (mut testnet, nodes) = network::Network::create(
						MAX_VALIDATORS as u8,
						&Validator::current_validators(),
					);
					// An initial stake which is superior to the genesis stakes
					const INITIAL_STAKE: FlipBalance = genesis::GENESIS_BALANCE + 1;
					// Stake these nodes so that they are included in the next epoch
					for node in &nodes {
						testnet.stake_manager_contract.stake(node.clone(), INITIAL_STAKE);
					}

					assert_eq!(
						0,
						Validator::epoch_index(),
						"We should still be in the genesis epoch"
					);

					// Start an auction and confirm
					testnet.move_forward_blocks(EPOCH_BLOCKS);

					// Complete auction over AUCTION_BLOCKS
					testnet.move_forward_blocks(AUCTION_BLOCKS);

<<<<<<< HEAD
					let PercentageRange { top, bottom } = EmergencyRotationPercentageRange::get();
					let percentage_top_offline = 100 - top as u32;
					let number_offline = (MAX_VALIDATORS * percentage_top_offline / 100) as usize;
=======
					assert_eq!(1, Validator::epoch_index(), "We should be in the next epoch");

					// Set PERCENTAGE_OFFLINE of the validators inactive
					let number_offline = (MAX_VALIDATORS * PERCENTAGE_OFFLINE / 100) as usize;
>>>>>>> 2e9394a7

					let offline_nodes: Vec<_> =
						nodes.iter().take(number_offline).cloned().collect();

					for node in &offline_nodes {
						testnet.set_active(node, false);
					}

					// We need to move forward one heartbeat interval to be regarded as offline
					testnet.move_forward_blocks(HeartbeatBlockInterval::get());

					// We should have a set of nodes offline
					for node in &offline_nodes {
						assert_eq!(false, Online::is_online(node), "the node should be offline");
					}

					// The network state should now be in an emergency and that the validator
					// pallet has been requested to start an emergency rotation
					assert!(
						Validator::emergency_rotation_requested(),
						"we should have requested an emergency rotation"
					);

					// The next block should see an auction started
					testnet.move_forward_blocks(1);

					assert_eq!(
						Auction::current_auction_index(),
						2,
						"this should be the second auction"
					);

					// Complete the 'Emergency rotation'
					testnet.move_forward_blocks(AUCTION_BLOCKS);
<<<<<<< HEAD

					assert_eq!(
						1,
						Validator::epoch_index(),
						"We should be in the next epoch"
					);

					// Take our bottom percentage + 1 offline
					let percentage_bottom_offline = 100 - bottom as u32;
					let number_offline = 1 + (MAX_VALIDATORS * percentage_bottom_offline / 100) as usize;

					let offline_nodes: Vec<_> =
						nodes.iter().take(number_offline).cloned().collect();

					for node in &offline_nodes {
						testnet.set_active(node, false);
					}

					// We need to move forward one heartbeats to be regarded as offline
					testnet.move_forward_blocks(HeartbeatBlockInterval::get());

					// We should have a set of nodes offline
					for node in &offline_nodes {
						assert_eq!(false, Online::is_online(node), "the node should be offline");
					}

					// The network state is now greater than 33% of our validators are offline
					// and hence we don't want to run an emergency rotation as we would fail
					assert!(
						!Validator::emergency_rotation_requested(),
						"we should *not* have requested an emergency rotation"
					);
=======
					assert_eq!(2, Validator::epoch_index(), "We should be in the next epoch");
>>>>>>> 2e9394a7
				});
		}
	}
}<|MERGE_RESOLUTION|>--- conflicted
+++ resolved
@@ -1110,14 +1110,8 @@
 
 	mod validators {
 		use crate::tests::{genesis, network, NodeId, AUCTION_BLOCKS};
-<<<<<<< HEAD
-		use cf_traits::{
-			AuctionPhase, ChainflipAccountState, EpochInfo, FlipBalance, IsOnline, StakeTransfer,
-		};
+		use cf_traits::{ChainflipAccountState, EpochInfo, FlipBalance, IsOnline, StakeTransfer};
 		use pallet_cf_validator::PercentageRange;
-=======
-		use cf_traits::{ChainflipAccountState, EpochInfo, FlipBalance, IsOnline, StakeTransfer};
->>>>>>> 2e9394a7
 		use state_chain_runtime::{
 			Auction, EmergencyRotationPercentageRange, Flip, HeartbeatBlockInterval, Online,
 			Validator,
@@ -1254,16 +1248,11 @@
 					// Complete auction over AUCTION_BLOCKS
 					testnet.move_forward_blocks(AUCTION_BLOCKS);
 
-<<<<<<< HEAD
+					assert_eq!(1, Validator::epoch_index(), "We should be in the next epoch");
+
 					let PercentageRange { top, bottom } = EmergencyRotationPercentageRange::get();
 					let percentage_top_offline = 100 - top as u32;
 					let number_offline = (MAX_VALIDATORS * percentage_top_offline / 100) as usize;
-=======
-					assert_eq!(1, Validator::epoch_index(), "We should be in the next epoch");
-
-					// Set PERCENTAGE_OFFLINE of the validators inactive
-					let number_offline = (MAX_VALIDATORS * PERCENTAGE_OFFLINE / 100) as usize;
->>>>>>> 2e9394a7
 
 					let offline_nodes: Vec<_> =
 						nodes.iter().take(number_offline).cloned().collect();
@@ -1298,7 +1287,7 @@
 
 					// Complete the 'Emergency rotation'
 					testnet.move_forward_blocks(AUCTION_BLOCKS);
-<<<<<<< HEAD
+					assert_eq!(2, Validator::epoch_index(), "We should be in the next epoch");
 
 					assert_eq!(
 						1,
@@ -1331,9 +1320,6 @@
 						!Validator::emergency_rotation_requested(),
 						"we should *not* have requested an emergency rotation"
 					);
-=======
-					assert_eq!(2, Validator::epoch_index(), "We should be in the next epoch");
->>>>>>> 2e9394a7
 				});
 		}
 	}
