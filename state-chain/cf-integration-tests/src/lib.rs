#[cfg(test)]
mod tests {
	use frame_support::{
		assert_noop, assert_ok,
		sp_io::TestExternalities,
		traits::{GenesisBuild, OnInitialize},
	};
	use sp_consensus_aura::sr25519::AuthorityId as AuraId;
	use sp_core::crypto::{Pair, Public};
	use sp_finality_grandpa::AuthorityId as GrandpaId;
	use sp_runtime::{traits::Zero, Storage};
	use state_chain_runtime::{
		constants::common::*, opaque::SessionKeys, AccountId, Auction, Emissions, EthereumVault,
		Flip, Governance, Online, Origin, Reputation, Runtime, Session, Staking, System, Timestamp,
		Validator,
	};

	use cf_traits::{BlockNumber, EpochIndex, FlipBalance, IsOnline};
	use libsecp256k1::SecretKey;
	use pallet_cf_staking::{EthTransactionHash, EthereumAddress};
	use rand::{prelude::*, SeedableRng};
	use sp_runtime::AccountId32;

	type NodeId = AccountId32;
	const ETH_ZERO_ADDRESS: EthereumAddress = [0xff; 20];
	const TX_HASH: EthTransactionHash = [211u8; 32];

	macro_rules! on_events {
		($events:expr, $( $p:pat => $b:block ),* $(,)?) => {
			for event in $events {
				$(if let $p = event { $b })*
			}
		}
	}

	pub const GENESIS_KEY: u64 = 42;

	mod network {
		use super::*;
		use crate::tests::BLOCK_TIME;
		use cf_chains::eth::{to_ethereum_address, AggKey, SchnorrVerificationComponents};
		use cf_traits::{ChainflipAccount, ChainflipAccountState, ChainflipAccountStore};
		use frame_support::traits::HandleLifetime;
		use libsecp256k1::PublicKey;
		use pallet_cf_vaults::KeygenOutcome;
		use state_chain_runtime::{Event, HeartbeatBlockInterval, Origin};
		use std::{cell::RefCell, collections::HashMap, rc::Rc};

		// Events from ethereum contract
		#[derive(Debug, Clone)]
		pub enum ContractEvent {
			Staked { node_id: NodeId, amount: FlipBalance, total: FlipBalance },
		}

		// A staking contract
		#[derive(Default)]
		pub struct StakingContract {
			// List of stakes
			pub stakes: HashMap<NodeId, FlipBalance>,
			// Events to be processed
			pub events: Vec<ContractEvent>,
		}

		impl StakingContract {
			// Stake for validator
			pub fn stake(&mut self, node_id: NodeId, amount: FlipBalance) {
				let current_amount = self.stakes.get(&node_id).unwrap_or(&0);
				let total = current_amount + amount;
				self.stakes.insert(node_id.clone(), total);

				self.events.push(ContractEvent::Staked { node_id, amount, total });
			}
			// Get events for this contract
			fn events(&self) -> Vec<ContractEvent> {
				self.events.clone()
			}
			// Clear events
			fn clear(&mut self) {
				self.events.clear();
			}
		}

		pub struct Signer {
			agg_secret_key: SecretKey,
			signatures: HashMap<cf_chains::eth::H256, [u8; 32]>,
			key_seed: u64,
			proposed_seed: Option<u64>,
		}

		impl Default for Signer {
			fn default() -> Self {
				let key_seed = GENESIS_KEY;
				let (agg_secret_key, _) = Self::generate_keypair(key_seed);
				Signer { agg_secret_key, signatures: HashMap::new(), key_seed, proposed_seed: None }
			}
		}

		impl Signer {
			// Sign message with current key, caches signatures
			pub fn sign(
				&mut self,
				message: &cf_chains::eth::H256,
			) -> SchnorrVerificationComponents {
				// A nonce, k
				let (k, k_times_g) = Self::generate_keypair(self.key_seed * 2);
				// k.G
				let k_times_g_addr = to_ethereum_address(k_times_g);
				// If this message has been signed before return from cache else sign and cache
				return match self.signatures.get(message) {
					Some(signature) =>
						SchnorrVerificationComponents { s: *signature, k_times_g_addr },
					None => {
						let agg_key =
							AggKey::from_private_key_bytes(self.agg_secret_key.serialize());
						let signature = agg_key.sign(&(*message).into(), &self.agg_secret_key, &k);

						self.signatures.insert(*message, signature);

						SchnorrVerificationComponents { s: signature, k_times_g_addr }
					},
				}
			}

			// Generate a keypair with seed
			pub fn generate_keypair(seed: u64) -> (SecretKey, PublicKey) {
				let agg_key_priv: [u8; 32] = StdRng::seed_from_u64(seed).gen();
				let secret_key = SecretKey::parse(&agg_key_priv).unwrap();
				(secret_key, PublicKey::from_secret_key(&secret_key))
			}

			// The public key proposed
			pub fn proposed_public_key(&mut self) -> AggKey {
				let (_, public) =
					Self::generate_keypair(self.proposed_seed.expect("No key has been proposed"));
				AggKey::from_pubkey_compressed(public.serialize_compressed())
			}

			// Propose a new public key
			pub fn propose_new_public_key(&mut self) -> AggKey {
				self.proposed_seed = Some(self.key_seed + 1);
				self.proposed_public_key()
			}

			// Rotate to the current proposed key and clear cache
			pub fn rotate_keys(&mut self) {
				if self.proposed_seed.is_some() {
					self.key_seed += self.proposed_seed.expect("No key has been proposed");
					let (secret_key, _) = Self::generate_keypair(self.key_seed);
					self.agg_secret_key = secret_key;
					self.signatures.clear();
					self.proposed_seed = None;
				}
			}
		}

		pub enum EngineState {
			None,
			Rotation,
		}

		// Engine monitoring contract
		pub struct Engine {
			pub node_id: NodeId,
			pub active: bool,
			pub signer: Rc<RefCell<Signer>>,
			pub engine_state: EngineState,
		}

		impl Engine {
			fn new(node_id: NodeId, signer: Rc<RefCell<Signer>>) -> Self {
				Engine { node_id, active: true, signer, engine_state: EngineState::None }
			}

			fn state(&self) -> ChainflipAccountState {
				ChainflipAccountStore::<Runtime>::get(&self.node_id).state
			}

			// Handle events from contract
			fn on_contract_event(&self, event: &ContractEvent) {
				if self.state() == ChainflipAccountState::Validator && self.active {
					match event {
						ContractEvent::Staked { node_id: validator_id, amount, .. } => {
							// Witness event -> send transaction to state chain
							state_chain_runtime::WitnesserApi::witness_staked(
								Origin::signed(self.node_id.clone()),
								validator_id.clone(),
								*amount,
								ETH_ZERO_ADDRESS,
								TX_HASH,
							)
							.expect("should be able to witness stake for node");
						},
					}
				}
			}

			// Handle events coming in from the state chain
			// TODO have this abstracted out
			fn handle_state_chain_events(&mut self, events: &[Event]) {
				// If active handle events
				if self.active {
					// Being a validator we would respond to certain events
					if self.state() == ChainflipAccountState::Validator {
						on_events!(
							events,
							Event::Validator(
								// A new epoch
								pallet_cf_validator::Event::NewEpoch(_epoch_index)) => {
									(&*self.signer).borrow_mut().rotate_keys();
							},
							Event::EthereumThresholdSigner(
								// A signature request
								pallet_cf_threshold_signature::Event::ThresholdSignatureRequest(
									ceremony_id,
									_,
									ref signers,
									payload)) => {

								// Participate in signing ceremony if requested.
								// We only need one node to submit the unsigned transaction.
								if let Some(node_id) = signers.get(0) { if node_id == &self.node_id {
									// Sign with current key
									let verification_components = (&*self.signer).borrow_mut().sign(payload);
									state_chain_runtime::EthereumThresholdSigner::signature_success(
										Origin::none(),
										*ceremony_id,
										verification_components,
									).expect("should be able to submit threshold signature for Ethereum");
								} };
							},
							Event::EthereumThresholdSigner(
								// A threshold has been met for this signature
								pallet_cf_threshold_signature::Event::ThresholdDispatchComplete(..)) => {
									if let EngineState::Rotation = self.engine_state {
										// If we rotating let's witness the keys being rotated on the contract
										let ethereum_block_number: u64 = 100;
										let tx_hash = [1u8; 32];

										let public_key = (&*self.signer).borrow_mut().proposed_public_key();

										state_chain_runtime::WitnesserApi::witness_eth_aggkey_rotation(
											Origin::signed(self.node_id.clone()),
											public_key,
											ethereum_block_number,
											tx_hash.into(),
										).expect("should be able to vault key rotation for node");
									}
							},
							Event::EthereumVault(pallet_cf_vaults::Event::KeygenSuccess(..)) => {
								self.engine_state = EngineState::Rotation;
							},
							Event::EthereumVault(pallet_cf_vaults::Event::VaultRotationCompleted) => {
								self.engine_state = EngineState::None;
							},
						);
					}

					// Being staked we would be required to respond to keygen requests
					on_events!(
						events,
						Event::EthereumVault(
							// A keygen request has been made
							pallet_cf_vaults::Event::KeygenRequest(ceremony_id, validators)) => {
								if validators.contains(&self.node_id) {
									// Propose a new key
									let public_key = (&*self.signer).borrow_mut().propose_new_public_key();

									state_chain_runtime::EthereumVault::report_keygen_outcome(
										Origin::signed(self.node_id.clone()),
										*ceremony_id,
										KeygenOutcome::Success(public_key),
									).unwrap_or_else(|_| panic!("should be able to report keygen outcome from node: {}", self.node_id));
								}
						},
					);
				}
			}

			// On block handler
			fn on_block(&self, block_number: BlockNumber) {
				if self.active {
					// Heartbeat -> Send transaction to state chain twice an interval
					if block_number % (HeartbeatBlockInterval::get() / 2) == 0 {
						// Online pallet
						let _result = Online::heartbeat(state_chain_runtime::Origin::signed(
							self.node_id.clone(),
						));
					}
				}
			}
		}

		// Create an account, generate and register the session keys
		pub(crate) fn setup_account(node_id: &NodeId, seed: &str) {
			assert_ok!(frame_system::Provider::<Runtime>::created(node_id));

			let key = SessionKeys {
				aura: get_from_seed::<AuraId>(seed),
				grandpa: get_from_seed::<GrandpaId>(seed),
			};

			assert_ok!(state_chain_runtime::Session::set_keys(
				state_chain_runtime::Origin::signed(node_id.clone()),
				key,
				vec![]
			));
		}

		pub(crate) fn setup_peer_mapping(node_id: &NodeId, seed: &str) {
			let peer_keypair = sp_core::ed25519::Pair::from_legacy_string(seed, None);

			use sp_core::Encode;
			assert_ok!(state_chain_runtime::Validator::register_peer_id(
				state_chain_runtime::Origin::signed(node_id.clone()),
				peer_keypair.public(),
				0,
				0,
				peer_keypair.sign(&node_id.encode()[..]),
			));
		}

		#[derive(Default)]
		pub struct Network {
			engines: HashMap<NodeId, Engine>,
			pub stake_manager_contract: StakingContract,
			last_event: usize,
			node_counter: u32,
			pub signer: Rc<RefCell<Signer>>,
		}

		impl Network {
			pub fn next_node_id(&mut self) -> NodeId {
				self.node_counter += 1;
				// TODO improve this to not overflow
				[self.node_counter as u8; 32].into()
			}

			// Create a network which includes the validators in genesis of number of nodes
			// and return a network and sorted list of nodes within
			pub fn create(number_of_nodes: u8, nodes_to_include: &[NodeId]) -> (Self, Vec<NodeId>) {
				let mut network: Network = Default::default();

				// Include any nodes already *created* to the test network
				for node in nodes_to_include {
					network.add_node(node);
					setup_peer_mapping(node, &node.clone().to_string());
				}

				let remaining_nodes = number_of_nodes.saturating_sub(nodes_to_include.len() as u8);

				let mut nodes = Vec::new();
				for _ in 0..remaining_nodes {
					let node_id = network.next_node_id();
					nodes.push(node_id.clone());
					let seed = node_id.clone().to_string();
					setup_account(&node_id, &seed);
					setup_peer_mapping(&node_id, &seed);
					network
						.engines
						.insert(node_id.clone(), Engine::new(node_id, network.signer.clone()));
				}

				nodes.append(&mut nodes_to_include.to_vec());
				nodes.sort();
				(network, nodes)
			}

			pub fn filter_nodes(&self, state: ChainflipAccountState) -> Vec<NodeId> {
				self.engines
					.iter()
					.filter_map(
						|(node_id, engine)| {
							if engine.state() == state {
								Some(node_id)
							} else {
								None
							}
						},
					)
					.cloned()
					.collect()
			}

			pub fn set_active(&mut self, node_id: &NodeId, active: bool) {
				self.engines.get_mut(node_id).expect("valid node_id").active = active;
			}

			pub fn create_node(&mut self) -> NodeId {
				let node_id = self.next_node_id();
				self.add_node(&node_id);
				node_id
			}

			// Adds a node which doesn't have its session keys set
			pub fn add_node(&mut self, node_id: &NodeId) {
				self.engines.insert(
					node_id.clone(),
					Engine {
						node_id: node_id.clone(),
						active: true,
						signer: self.signer.clone(),
						engine_state: EngineState::None,
					},
				);
			}

			pub fn move_to_next_epoch(&mut self, epoch: u32) {
				let current_block_number = System::block_number();
				self.move_forward_blocks(epoch - (current_block_number % epoch));
			}

			pub fn move_to_next_heartbeat_interval(&mut self) {
				let current_block_number = System::block_number();
				self.move_forward_blocks(
					HeartbeatBlockInterval::get() -
						(current_block_number % HeartbeatBlockInterval::get()) +
						1,
				);
			}

			pub fn move_forward_blocks(&mut self, n: u32) {
				pub const INIT_TIMESTAMP: u64 = 30_000;
				let current_block_number = System::block_number();
				while System::block_number() < current_block_number + n {
					Timestamp::set_timestamp(
						(System::block_number() as u64 * BLOCK_TIME) + INIT_TIMESTAMP,
					);
					Session::on_initialize(System::block_number());
					Online::on_initialize(System::block_number());
					Flip::on_initialize(System::block_number());
					Staking::on_initialize(System::block_number());
					Auction::on_initialize(System::block_number());
					Emissions::on_initialize(System::block_number());
					Governance::on_initialize(System::block_number());
					Reputation::on_initialize(System::block_number());
					EthereumVault::on_initialize(System::block_number());
					Validator::on_initialize(System::block_number());

					// Notify contract events
					for event in self.stake_manager_contract.events() {
						for engine in self.engines.values() {
							engine.on_contract_event(&event);
						}
					}

					// Clear events on contract
					self.stake_manager_contract.clear();

					// Collect state chain events
					let events = frame_system::Pallet::<Runtime>::events()
						.into_iter()
						.map(|e| e.event)
						.skip(self.last_event)
						.collect::<Vec<Event>>();

					self.last_event += events.len();

					// State chain events
					for engine in self.engines.values_mut() {
						engine.handle_state_chain_events(&events);
					}

					// A completed block notification
					for engine in self.engines.values() {
						engine.on_block(System::block_number());
					}
					System::set_block_number(System::block_number() + 1);
				}
			}
		}
	}

	// TODO - remove collision of account numbers
	pub const ALICE: [u8; 32] = [0xff; 32];
	pub const BOB: [u8; 32] = [0xfe; 32];
	pub const CHARLIE: [u8; 32] = [0xfd; 32];
	// Root and Gov member
	pub const ERIN: [u8; 32] = [0xfc; 32];

	pub const BLOCK_TIME: u64 = 1000;
	const GENESIS_EPOCH: EpochIndex = 1;

	pub fn get_from_seed<TPublic: Public>(seed: &str) -> <TPublic::Pair as Pair>::Public {
		TPublic::Pair::from_string(&format!("//{}", seed), None)
			.expect("static values are valid; qed")
			.public()
	}

	pub struct ExtBuilder {
		pub accounts: Vec<(AccountId, FlipBalance)>,
		root: AccountId,
		blocks_per_epoch: BlockNumber,
		max_validators: u32,
		min_validators: u32,
	}

	impl Default for ExtBuilder {
		fn default() -> Self {
			Self {
				accounts: vec![],
				root: AccountId::default(),
				blocks_per_epoch: Zero::zero(),
				max_validators: MAX_VALIDATORS,
				min_validators: 1,
			}
		}
	}

	impl ExtBuilder {
		fn accounts(mut self, accounts: Vec<(AccountId, FlipBalance)>) -> Self {
			self.accounts = accounts;
			self
		}

		fn root(mut self, root: AccountId) -> Self {
			self.root = root;
			self
		}

		fn blocks_per_epoch(mut self, blocks_per_epoch: BlockNumber) -> Self {
			self.blocks_per_epoch = blocks_per_epoch;
			self
		}

		fn max_validators(mut self, max_validators: u32) -> Self {
			self.max_validators = max_validators;
			self
		}

		fn min_validators(mut self, min_validators: u32) -> Self {
			self.min_validators = min_validators;
			self
		}

		fn configure_storages(&self, storage: &mut Storage) {
			pallet_cf_flip::GenesisConfig::<Runtime> { total_issuance: TOTAL_ISSUANCE }
				.assimilate_storage(storage)
				.unwrap();

			pallet_cf_staking::GenesisConfig::<Runtime> {
				genesis_stakers: self.accounts.clone(),
				minimum_stake: MIN_STAKE,
			}
			.assimilate_storage(storage)
			.unwrap();

			pallet_session::GenesisConfig::<Runtime> {
				keys: self
					.accounts
					.iter()
					.map(|x| {
						(
							x.0.clone(),
							x.0.clone(),
							SessionKeys {
								aura: get_from_seed::<AuraId>(&x.0.clone().to_string()),
								grandpa: get_from_seed::<GrandpaId>(&x.0.clone().to_string()),
							},
						)
					})
					.collect::<Vec<_>>(),
			}
			.assimilate_storage(storage)
			.unwrap();

			GenesisBuild::<Runtime>::assimilate_storage(
				&pallet_cf_auction::GenesisConfig {
					validator_size_range: (self.min_validators, self.max_validators),
				},
				storage,
			)
			.unwrap();

			GenesisBuild::<Runtime>::assimilate_storage(
				&pallet_cf_emissions::GenesisConfig {
					validator_emission_inflation: VALIDATOR_EMISSION_INFLATION_BPS,
					backup_validator_emission_inflation: BACKUP_VALIDATOR_EMISSION_INFLATION_BPS,
				},
				storage,
			)
			.unwrap();

			pallet_cf_governance::GenesisConfig::<Runtime> {
				members: vec![self.root.clone()],
				expiry_span: EXPIRY_SPAN_IN_SECONDS,
			}
			.assimilate_storage(storage)
			.unwrap();

			pallet_cf_reputation::GenesisConfig::<Runtime> {
				accrual_ratio: (ACCRUAL_POINTS, ACCRUAL_BLOCKS),
			}
			.assimilate_storage(storage)
			.unwrap();

			pallet_cf_validator::GenesisConfig::<Runtime> {
				blocks_per_epoch: self.blocks_per_epoch,
<<<<<<< HEAD
				// TODO Fix this
				bond: self.accounts[0].1,
=======
				claim_period_as_percentage: PERCENT_OF_EPOCH_PERIOD_CLAIMABLE,
>>>>>>> 06942ae3
			}
			.assimilate_storage(storage)
			.unwrap();

			let (_, public_key) = network::Signer::generate_keypair(GENESIS_KEY);
			let ethereum_vault_key = public_key.serialize_compressed().to_vec();

			GenesisBuild::<Runtime, _>::assimilate_storage(
				&state_chain_runtime::EthereumVaultConfig {
					vault_key: ethereum_vault_key,
					deployment_block: 0,
				},
				storage,
			)
			.unwrap();
		}

		/// Default ext configuration with BlockNumber 1
		pub fn build(&self) -> TestExternalities {
			let mut storage =
				frame_system::GenesisConfig::default().build_storage::<Runtime>().unwrap();

			self.configure_storages(&mut storage);

			let mut ext = TestExternalities::from(storage);
			ext.execute_with(|| System::set_block_number(1));

			ext
		}
	}

	mod genesis {
		use super::*;
		use cf_traits::{
			ChainflipAccount, ChainflipAccountState, ChainflipAccountStore, StakeTransfer,
		};
		pub const GENESIS_BALANCE: FlipBalance = TOTAL_ISSUANCE / 100;
		pub const NUMBER_OF_VALIDATORS: u32 = 3;

		pub fn default() -> ExtBuilder {
			ExtBuilder::default()
				.accounts(vec![
					(AccountId::from(ALICE), GENESIS_BALANCE),
					(AccountId::from(BOB), GENESIS_BALANCE),
					(AccountId::from(CHARLIE), GENESIS_BALANCE),
				])
				.root(AccountId::from(ERIN))
		}

		#[test]
		// The following state is to be expected at genesis
		// - Total issuance
		// - The genesis validators are all staked equally
		// - The minimum active bid is set at the stake for a genesis validator
		// - The genesis validators are available via validator_lookup()
		// - The genesis validators are in the session
		// - The genesis validators are considered offline for this heartbeat interval
		// - No emissions have been made
		// - No rewards have been distributed
		// - No vault rotation has occurred
		// - Relevant nonce are at 0
		// - Governance has its member
		// - There have been no proposals
		// - Emission inflation for both validators and backup validators are set
		// - No one has reputation
		// - The genesis validators have last active epoch set
		fn state_of_genesis_is_as_expected() {
			default().build().execute_with(|| {
				// Confirmation that we have our assumed state at block 1
				assert_eq!(
					Flip::total_issuance(),
					TOTAL_ISSUANCE,
					"we have issued the total issuance"
				);

				let accounts =
					[AccountId::from(CHARLIE), AccountId::from(BOB), AccountId::from(ALICE)];

				for account in accounts.iter() {
					assert_eq!(
						Flip::stakeable_balance(account),
						GENESIS_BALANCE,
						"the account has its stake"
					);
				}

				assert_eq!(Validator::bond(), GENESIS_BALANCE);
				let mut validators = Validator::validators();
				validators.sort();
				assert_eq!(validators, accounts, "the validators are those expected at genesis");

				assert_eq!(
					Validator::epoch_number_of_blocks(),
					0,
					"epochs will not rotate automatically from genesis"
				);

				for account in accounts.iter() {
					assert_eq!(
						Validator::validator_lookup(account),
						Some(()),
						"validator is present in lookup"
					);
				}

				for account in accounts.iter() {
					assert!(!Online::is_online(account), "node should have not sent a heartbeat");
				}

				assert_eq!(Emissions::last_mint_block(), 0, "no emissions");

				assert_eq!(
					EthereumVault::keygen_ceremony_id_counter(),
					0,
					"no key generation requests"
				);

				assert_eq!(EthereumVault::chain_nonce(), 0, "nonce not incremented");

				assert!(
					Governance::members().contains(&AccountId::from(ERIN)),
					"expected governor"
				);
				assert_eq!(Governance::proposal_id_counter(), 0, "no proposal for governance");

				assert_eq!(
					Emissions::validator_emission_inflation(),
					VALIDATOR_EMISSION_INFLATION_BPS,
					"invalid emission inflation for validators"
				);

				assert_eq!(
					Emissions::backup_validator_emission_inflation(),
					BACKUP_VALIDATOR_EMISSION_INFLATION_BPS,
					"invalid emission inflation for backup validators"
				);

				for account in accounts.iter() {
					assert_eq!(
						Reputation::reputation(account),
						pallet_cf_reputation::Reputation::<BlockNumber>::default(),
						"validator shouldn't have reputation points"
					);
				}

				for account in accounts.iter() {
					let account_data = ChainflipAccountStore::<Runtime>::get(account);
					assert_eq!(
						Some(1),
						account_data.last_active_epoch,
						"validator should be active in the genesis epoch(1)"
					);
					assert_eq!(ChainflipAccountState::Validator, account_data.state);
				}
			});
		}
	}

	// The minimum number of blocks a vault rotation should last
	const VAULT_ROTATION_BLOCKS: BlockNumber = 6;

	mod epoch {
		use super::{genesis::GENESIS_BALANCE, *};
		use crate::tests::network::{setup_account, setup_peer_mapping};
		use cf_traits::{
			ChainflipAccount, ChainflipAccountState, ChainflipAccountStore, EpochInfo,
		};
		use pallet_cf_validator::RotationStatus;
		use state_chain_runtime::{HeartbeatBlockInterval, Validator};

		#[test]
		// We have a test network which goes into the first epoch
		// The auction fails as the stakers are offline and we fail at `WaitingForBids`
		// We require that a network has a minimum of 5 nodes.  We have a network of 8(3 from
		// genesis and 5 new bidders).  We knock 4 of these nodes offline.
		// A new auction is started
		// This continues until we have a new set
		fn auction_repeats_after_failure_because_of_liveness() {
			const EPOCH_BLOCKS: BlockNumber = 100;
			super::genesis::default()
				.blocks_per_epoch(EPOCH_BLOCKS)
				// As we run a rotation at genesis we will need accounts to support
				// having 5 validators as the default is 3 (Alice, Bob and Charlie)
				.accounts(vec![
					(AccountId::from(ALICE), GENESIS_BALANCE),
					(AccountId::from(BOB), GENESIS_BALANCE),
					(AccountId::from(CHARLIE), GENESIS_BALANCE),
					(AccountId::from([0xfc; 32]), GENESIS_BALANCE),
					(AccountId::from([0xfb; 32]), GENESIS_BALANCE),
				])
				.min_validators(5)
				.build()
				.execute_with(|| {
					// A network with a set of passive nodes
					let (mut testnet, nodes) =
						network::Network::create(8, &Validator::current_validators());

					// All nodes stake to be included in the next epoch which are witnessed on the
					// state chain
					for node in &nodes {
						testnet
							.stake_manager_contract
							.stake(node.clone(), genesis::GENESIS_BALANCE + 1);
					}

					// Set the first 4 nodes offline
					let offline_nodes: Vec<_> = nodes.iter().take(4).cloned().collect();

					for node in &offline_nodes {
						testnet.set_active(node, false);
					}

					// Run to the next epoch to start the auction
					testnet.move_to_next_epoch(EPOCH_BLOCKS);
					// Move to start of auction
					testnet.move_forward_blocks(1);

					assert_eq!(Validator::rotation_phase(), RotationStatus::RunAuction);

					// Next block, another auction
					testnet.move_forward_blocks(1);

					assert_eq!(Validator::rotation_phase(), RotationStatus::RunAuction);

					for node in &offline_nodes {
						testnet.set_active(node, true);
					}

					assert_eq!(GENESIS_EPOCH, Validator::epoch_index());

					// Move forward heartbeat to get those missing nodes online
					testnet.move_forward_blocks(HeartbeatBlockInterval::get());

					assert_eq!(2, Validator::epoch_index());
				});
		}

		#[test]
		// An epoch has completed.  We have a genesis where the blocks per epoch are
		// set to 100
		// - When the epoch is reached an auction is started and completed
		// - All nodes stake above the MAB
		// - We have two nodes that haven't registered their session keys
		// - New validators have the state of Validator with the last active epoch stored
		// - Nodes without keys state remains passive with `None` as their last active epoch
		fn epoch_rotates() {
			const EPOCH_BLOCKS: BlockNumber = 100;
			const ACTIVE_SET_SIZE: u32 = 5;
			super::genesis::default()
				.blocks_per_epoch(EPOCH_BLOCKS)
				.max_validators(ACTIVE_SET_SIZE)
				.build()
				.execute_with(|| {
					// A network with a set of passive nodes
					let (mut testnet, nodes) = network::Network::create(
						ACTIVE_SET_SIZE as u8,
						&Validator::current_validators(),
					);
					// Add two nodes which don't have session keys
					let keyless_nodes = vec![testnet.create_node(), testnet.create_node()];
					// All nodes stake to be included in the next epoch which are witnessed on the
					// state chain
					let stake_amount = genesis::GENESIS_BALANCE + 1;
					for node in &nodes {
						testnet.stake_manager_contract.stake(node.clone(), stake_amount);
					}
					// Our keyless nodes also stake
					for keyless_node in &keyless_nodes {
						testnet.stake_manager_contract.stake(keyless_node.clone(), stake_amount);
					}

					// A late staker which we will use after the auction.  They are yet to stake
					// and will do after the auction with the intention of being a backup validator
					let late_staker = testnet.create_node();
					testnet.set_active(&late_staker, true);
					let seed = late_staker.to_string();
					setup_account(&late_staker, &seed);
					setup_peer_mapping(&late_staker, &seed);

					// Run to the next epoch to start the auction
					testnet.move_forward_blocks(EPOCH_BLOCKS);

					assert_eq!(Validator::rotation_phase(), RotationStatus::RunAuction);

					// For each subsequent block the state chain will check if the vault has rotated
					// until then we stay in the `ValidatorsSelected`
					// Run things to a successful vault rotation
					testnet.move_forward_blocks(VAULT_ROTATION_BLOCKS);

					assert_eq!(
						GENESIS_EPOCH + 1,
						Validator::epoch_index(),
						"We should be in the next epoch"
					);

					assert_eq!(
						Validator::bond(),
						stake_amount,
						"minimum active bid should be that of the new stake"
					);

					let mut winners = Validator::validators();
					winners.sort();
					assert_eq!(
						winners,
						nodes,
						"the new winners should be those genesis validators and the new nodes created in test"
					);

					let mut new_validators = Validator::current_validators();
					new_validators.sort();

					// This new set of winners should also be the validators of the network
					assert_eq!(
						new_validators,
						nodes,
						"the new validators should be those genesis validators and the new nodes created in test"
					);

					for account in keyless_nodes.iter() {
						assert_eq!(
							None,
							ChainflipAccountStore::<Runtime>::get(account).last_active_epoch,
							"this node should have never been active"
						);
						assert_eq!(
							ChainflipAccountState::Passive,
							ChainflipAccountStore::<Runtime>::get(account).state,
							"should be a passive node"
						);
					}

					let current_epoch = Validator::epoch_index();
					for account in new_validators.iter() {
						assert_eq!(
							Some(current_epoch),
							ChainflipAccountStore::<Runtime>::get(account).last_active_epoch,
							"validator should have been active in current epoch"
						);
						assert_eq!(
							ChainflipAccountState::Validator,
							ChainflipAccountStore::<Runtime>::get(account).state,
							"should be validator"
						);
					}

					// A late staker comes along, they should become a backup validator as they have
					// everything in place
					testnet.stake_manager_contract.stake(late_staker.clone(), stake_amount);
					testnet.move_forward_blocks(1);
					assert_eq!(
						ChainflipAccountState::Backup,
						ChainflipAccountStore::<Runtime>::get(&late_staker).state,
						"late staker should be a backup validator"
					);

					// Run to the next epoch to start the auction
					testnet.move_forward_blocks(EPOCH_BLOCKS);
					testnet.move_forward_blocks(VAULT_ROTATION_BLOCKS);
					assert_eq!(
						GENESIS_EPOCH + 2,
						Validator::epoch_index(),
						"We should be in the next epoch"
					);
				});
		}
	}

	mod staking {
		use super::{genesis, network, *};
		use cf_traits::EpochInfo;
		use pallet_cf_staking::pallet::Error;
		#[test]
		// Stakers cannot claim when we are out of the claiming period (50% of the epoch)
		// We have a set of nodes that are staked and can claim in the claiming period and
		// not claim when out of the period
		fn cannot_claim_stake_out_of_claim_period() {
			const EPOCH_BLOCKS: u32 = 100;
			const MAX_VALIDATORS: u32 = 3;
			super::genesis::default()
				.blocks_per_epoch(EPOCH_BLOCKS)
				.max_validators(MAX_VALIDATORS)
				.build()
				.execute_with(|| {
					// Create the test network with some fresh nodes and the genesis validators
					let (mut testnet, nodes) = network::Network::create(
						MAX_VALIDATORS as u8,
						&Validator::current_validators(),
					);
					// Stake these nodes so that they are included in the next epoch
					let stake_amount = genesis::GENESIS_BALANCE;
					for node in &nodes {
						testnet.stake_manager_contract.stake(node.clone(), stake_amount);
					}

					// Move forward one block to process events
					testnet.move_forward_blocks(1);

					assert_eq!(
						GENESIS_EPOCH,
						Validator::epoch_index(),
						"We should be in the genesis epoch"
					);

					// We should be able to claim stake out of an auction
					for node in &nodes {
						assert_ok!(Staking::claim(
							Origin::signed(node.clone()),
							1,
							ETH_ZERO_ADDRESS
						));
					}

<<<<<<< HEAD
					// Move to new epoch
					testnet.move_to_next_epoch(EPOCH_BLOCKS);
					// Start auction
					testnet.move_forward_blocks(1);
=======
					let end_of_claim_period =
						EPOCH_BLOCKS * PERCENT_OF_EPOCH_PERIOD_CLAIMABLE as u32 / 100;
					// Move to end of the claim period
					System::set_block_number(end_of_claim_period + 1);
>>>>>>> 06942ae3

					// We will try to claim some stake
					for node in &nodes {
						assert_noop!(
							Staking::claim(
								Origin::signed(node.clone()),
								stake_amount,
								ETH_ZERO_ADDRESS
							),
							Error::<Runtime>::AuctionPhase
						);
					}

					assert_eq!(
						1,
						Validator::epoch_index(),
						"We should still be in the first epoch"
					);

					testnet.move_to_next_epoch(EPOCH_BLOCKS);
					// Start auction
					testnet.move_forward_blocks(1);
					assert_eq!(
						Auction::current_auction_index(),
						1,
						"this should be the first auction"
					);
					// Run things to a successful vault rotation
					testnet.move_forward_blocks(VAULT_ROTATION_BLOCKS);

					assert_eq!(2, Validator::epoch_index(), "We should still be in the new epoch");

					// We should be able to claim again outside of the auction
					// At the moment we have a pending claim so we would expect an error here for
					// this.
					// TODO implement Claims in Contract/Network
					for node in &nodes {
						assert_noop!(
							Staking::claim(Origin::signed(node.clone()), 1, ETH_ZERO_ADDRESS),
							Error::<Runtime>::PendingClaim
						);
					}
				});
		}
	}

	mod runtime {
		use super::*;
		use frame_support::dispatch::GetDispatchInfo;
		use pallet_cf_flip::FlipTransactionPayment;
		use pallet_transaction_payment::OnChargeTransaction;

		#[test]
		// We have two types of accounts. One set of accounts which is part
		// of the governance and is allowed to make free calls to governance extrinsic.
		// All other accounts are normally charged and can call any extrinsic.
		fn restriction_handling() {
			super::genesis::default().build().execute_with(|| {
				let call: state_chain_runtime::Call = frame_system::Call::remark(vec![]).into();
				let gov_call: state_chain_runtime::Call =
					pallet_cf_governance::Call::approve(1).into();
				// Expect a successful normal call to work
				let ordinary = FlipTransactionPayment::<Runtime>::withdraw_fee(
					&ALICE.into(),
					&call,
					&call.get_dispatch_info(),
					5,
					0,
				);
				assert!(ordinary.expect("we have a result").is_some(), "expected Some(Surplus)");
				// Expect a successful gov call to work
				let gov = FlipTransactionPayment::<Runtime>::withdraw_fee(
					&ERIN.into(),
					&gov_call,
					&gov_call.get_dispatch_info(),
					5000,
					0,
				);
				assert!(gov.expect("we have a result").is_none(), "expected None");
				// Expect a non gov call to fail when it's executed by gov member
				let gov_err = FlipTransactionPayment::<Runtime>::withdraw_fee(
					&ERIN.into(),
					&call,
					&call.get_dispatch_info(),
					5000,
					0,
				);
				assert!(gov_err.is_err(), "expected an error");
			});
		}
	}

	mod validators {
		use crate::tests::{genesis, network, NodeId, GENESIS_EPOCH, VAULT_ROTATION_BLOCKS};
		use cf_traits::{ChainflipAccountState, EpochInfo, FlipBalance, IsOnline, StakeTransfer};
		use pallet_cf_validator::PercentageRange;
		use state_chain_runtime::{
			Auction, EmergencyRotationPercentageRange, Flip, HeartbeatBlockInterval, Online,
			Validator,
		};
		use std::collections::HashMap;

		#[test]
		// We have a set of backup validators who receive rewards
		// A network is created where we have a validating set with a set of backup validators
		// The backup validators would receive emissions on each heartbeat
		fn backup_rewards() {
			// We want to have at least one heartbeat within our reduced epoch
			const EPOCH_BLOCKS: u32 = HeartbeatBlockInterval::get() * 2;
			// Reduce our validating set and hence the number of nodes we need to have a backup
			// set
			const MAX_VALIDATORS: u32 = 10;
			const BACKUP_VALDATORS: u32 = genesis::NUMBER_OF_VALIDATORS;
			super::genesis::default()
				.blocks_per_epoch(EPOCH_BLOCKS)
				.max_validators(MAX_VALIDATORS)
				.build()
				.execute_with(|| {
					// Create MAX_VALIDATORS nodes and stake them above our genesis validators
					// The result will be our newly created nodes will be validators and the
					// genesis validators will become backup validators
					let mut genesis_validators = Validator::current_validators();
					let (mut testnet, _) = network::Network::create(
						(MAX_VALIDATORS + BACKUP_VALDATORS) as u8,
						&genesis_validators,
					);

					let mut passive_nodes = testnet.filter_nodes(ChainflipAccountState::Passive);
					// An initial stake which is superior to the genesis stakes
					// The current validators would have been rewarded on us leaving the current
					// epoch so let's up the stakes for the passive nodes.
					const INITIAL_STAKE: FlipBalance = genesis::GENESIS_BALANCE * 2;
					// Stake these passive nodes so that they are included in the next epoch
					for node in &passive_nodes {
						testnet.stake_manager_contract.stake(node.clone(), INITIAL_STAKE);
					}

					// Start an auction
					testnet.move_forward_blocks(EPOCH_BLOCKS);

					assert_eq!(
						1,
						Validator::epoch_index(),
						"We should still be in the genesis epoch"
					);

					// Run things to a successful vault rotation
					testnet.move_forward_blocks(VAULT_ROTATION_BLOCKS);
					assert_eq!(
						GENESIS_EPOCH + 1,
						Validator::epoch_index(),
						"We should be in a new epoch"
					);

					// assert list of validators as being the new nodes
					let mut current_validators: Vec<NodeId> = Validator::current_validators();

					current_validators.sort();
					passive_nodes.sort();

					assert_eq!(
						passive_nodes, current_validators,
						"our new testnet nodes should be the new validators"
					);

					// assert list of backup validators as being the genesis validators
					let mut current_backup_validators: Vec<NodeId> = Auction::remaining_bidders()
						.iter()
						.take(Auction::backup_group_size() as usize)
						.map(|(validator_id, _)| validator_id.clone())
						.collect();

					current_backup_validators.sort();
					genesis_validators.sort();

					assert_eq!(
						genesis_validators, current_backup_validators,
						"we should have new backup validators"
					);

					let backup_validator_balances: HashMap<NodeId, FlipBalance> =
						current_backup_validators
							.iter()
							.map(|validator_id| {
								(validator_id.clone(), Flip::stakeable_balance(validator_id))
							})
							.collect::<Vec<(NodeId, FlipBalance)>>()
							.into_iter()
							.collect();

					// Move forward a heartbeat, emissions should be shared to backup validators
					testnet.move_forward_blocks(HeartbeatBlockInterval::get());

					// We won't calculate the exact emissions but they should be greater than their
					// initial stake
					for (backup_validator, pre_balance) in backup_validator_balances {
						assert!(pre_balance < Flip::stakeable_balance(&backup_validator));
					}
				});
		}

		#[test]
		// A network is created with a set of validators and backup validators.
		// EmergencyRotationPercentageTrigger(80%) of the validators continue to submit heartbeats
		// with 20% going offline and forcing an emergency rotation in which a new set of validators
		// start to validate the network which includes live validators and previous backup
		// validators
		fn emergency_rotations() {
			// We want to be able to miss heartbeats to be offline and provoke an emergency rotation
			// In order to do this we would want to have missed 1 heartbeat interval
			// Blocks for our epoch, something larger than one heartbeat
			const EPOCH_BLOCKS: u32 = HeartbeatBlockInterval::get() * 2;
			// Reduce our validating set and hence the number of nodes we need to have a backup
			// set to speed the test up
			const MAX_VALIDATORS: u32 = 10;
			super::genesis::default()
				.blocks_per_epoch(EPOCH_BLOCKS)
				.max_validators(MAX_VALIDATORS)
				.build()
				.execute_with(|| {
					let (mut testnet, nodes) = network::Network::create(
						MAX_VALIDATORS as u8,
						&Validator::current_validators(),
					);
					// An initial stake which is superior to the genesis stakes
					const INITIAL_STAKE: FlipBalance = genesis::GENESIS_BALANCE + 1;
					// Stake these nodes so that they are included in the next epoch
					for node in &nodes {
						testnet.stake_manager_contract.stake(node.clone(), INITIAL_STAKE);
					}

					assert_eq!(
						1,
						Validator::epoch_index(),
						"We should still be in the first epoch"
					);

					// Start an auction and wait for rotation
					testnet.move_forward_blocks(EPOCH_BLOCKS);
					testnet.move_forward_blocks(VAULT_ROTATION_BLOCKS);

					assert_eq!(
						GENESIS_EPOCH + 1,
						Validator::epoch_index(),
						"We should be in the next epoch"
					);

					let PercentageRange { top, bottom: _ } =
						EmergencyRotationPercentageRange::get();
					let percentage_top_offline = 100 - top as u32;
					let number_offline = (MAX_VALIDATORS * percentage_top_offline / 100) as usize;

					let offline_nodes: Vec<_> =
						nodes.iter().take(number_offline).cloned().collect();

					for node in &offline_nodes {
						testnet.set_active(node, false);
					}

					// We need to move forward one heartbeat interval to be regarded as offline
					testnet.move_to_next_heartbeat_interval();

					// We should have a set of nodes offline
					for node in &offline_nodes {
						assert!(!Online::is_online(node), "the node should be offline");
					}

					// The network state should now be in an emergency and that the validator
					// pallet has been requested to start an emergency rotation
					assert!(
						Validator::emergency_rotation_requested(),
						"we should have requested an emergency rotation"
					);

					assert_eq!(
						GENESIS_EPOCH + 1,
						Validator::epoch_index(),
						"We should be in the same epoch"
					);

					// The next block should see an auction started
					testnet.move_forward_blocks(1);

					// Run things to a successful vault rotation
					testnet.move_forward_blocks(VAULT_ROTATION_BLOCKS);
					assert_eq!(
						GENESIS_EPOCH + 2,
						Validator::epoch_index(),
						"We should be in the next epoch"
					);

					// Emergency state reset
					assert!(
						!Validator::emergency_rotation_requested(),
						"we should have had the state of emergency reset"
					);

					for node in &nodes {
						testnet.set_active(node, false);
					}

					testnet.move_to_next_heartbeat_interval();

					// We should have a set of nodes offline
					for node in &nodes {
						assert!(!Online::is_online(node), "the node should be offline");
					}

					assert!(
						!Validator::emergency_rotation_requested(),
						"we should *not* have requested an emergency rotation"
					);
				});
		}
	}
}<|MERGE_RESOLUTION|>--- conflicted
+++ resolved
@@ -595,12 +595,9 @@
 
 			pallet_cf_validator::GenesisConfig::<Runtime> {
 				blocks_per_epoch: self.blocks_per_epoch,
-<<<<<<< HEAD
 				// TODO Fix this
 				bond: self.accounts[0].1,
-=======
 				claim_period_as_percentage: PERCENT_OF_EPOCH_PERIOD_CLAIMABLE,
->>>>>>> 06942ae3
 			}
 			.assimilate_storage(storage)
 			.unwrap();
@@ -1014,18 +1011,10 @@
 						));
 					}
 
-<<<<<<< HEAD
-					// Move to new epoch
-					testnet.move_to_next_epoch(EPOCH_BLOCKS);
-					// Start auction
-					testnet.move_forward_blocks(1);
-=======
 					let end_of_claim_period =
 						EPOCH_BLOCKS * PERCENT_OF_EPOCH_PERIOD_CLAIMABLE as u32 / 100;
 					// Move to end of the claim period
 					System::set_block_number(end_of_claim_period + 1);
->>>>>>> 06942ae3
-
 					// We will try to claim some stake
 					for node in &nodes {
 						assert_noop!(
@@ -1044,18 +1033,13 @@
 						"We should still be in the first epoch"
 					);
 
+					// Move to new epoch
 					testnet.move_to_next_epoch(EPOCH_BLOCKS);
-					// Start auction
-					testnet.move_forward_blocks(1);
-					assert_eq!(
-						Auction::current_auction_index(),
-						1,
-						"this should be the first auction"
-					);
-					// Run things to a successful vault rotation
+					testnet.move_forward_blocks(1); // Start auction
+								// Run things to a successful vault rotation
 					testnet.move_forward_blocks(VAULT_ROTATION_BLOCKS);
 
-					assert_eq!(2, Validator::epoch_index(), "We should still be in the new epoch");
+					assert_eq!(2, Validator::epoch_index(), "We are in a new epoch");
 
 					// We should be able to claim again outside of the auction
 					// At the moment we have a pending claim so we would expect an error here for
