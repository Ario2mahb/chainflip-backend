--- conflicted
+++ resolved
@@ -62,10 +62,6 @@
 		impl EpochInfo for MockEpochInfo {
 			type ValidatorId = $account_id;
 			type Amount = $balance;
-<<<<<<< HEAD
-			type EpochIndex = $epoch_index;
-=======
->>>>>>> e823f736
 
 			fn current_validators() -> Vec<Self::ValidatorId> {
 				CURRENT_VALIDATORS.with(|cell| cell.borrow().clone())
@@ -83,11 +79,7 @@
 				NEXT_VALIDATORS.with(|cell| cell.borrow().clone())
 			}
 
-<<<<<<< HEAD
-			fn epoch_index() -> Self::EpochIndex {
-=======
 			fn epoch_index() -> $epoch_index {
->>>>>>> e823f736
 				EPOCH.with(|cell| *cell.borrow())
 			}
 
