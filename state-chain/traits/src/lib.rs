#![cfg_attr(not(feature = "std"), no_std)]

pub mod mocks;

use codec::{Decode, Encode};
use frame_support::pallet_prelude::Member;
use frame_support::sp_runtime::traits::AtLeast32BitUnsigned;
use frame_support::{
	dispatch::{DispatchResultWithPostInfo, UnfilteredDispatchable, Weight},
	traits::{Imbalance, SignedImbalance},
	Parameter,
};
use sp_runtime::{DispatchError, RuntimeDebug};
use sp_std::prelude::*;

/// and Chainflip was born...some base types
pub trait Chainflip {
	/// An amount for a bid
	type Amount: Member + Parameter + Default + Eq + Ord + Copy + AtLeast32BitUnsigned;
	/// An identity for a validator
	type ValidatorId: Member + Parameter;
}

/// A trait abstracting the functionality of the witnesser
pub trait Witnesser {
	/// The type of accounts that can witness.
	type AccountId;
	/// The call type of the runtime.
	type Call: UnfilteredDispatchable;

	/// Witness an event. The event is represented by a call, which is dispatched when a threshold number of witnesses
	/// have been made.
	///
	/// **IMPORTANT**
	/// The encoded `call` and its arguments are expected to be *unique*. If necessary this should be enforced by adding
	/// a salt or nonce to the function arguments.
	/// **IMPORTANT**
	fn witness(who: Self::AccountId, call: Self::Call) -> DispatchResultWithPostInfo;
}

pub trait EpochInfo {
	/// The id type used for the validators.
	type ValidatorId;
	/// An amount
	type Amount;
	/// The index of an epoch
	type EpochIndex;

	/// The current set of validators
	fn current_validators() -> Vec<Self::ValidatorId>;

	/// Checks if the account is currently a validator.
	fn is_validator(account: &Self::ValidatorId) -> bool;

	/// If we are in auction phase then the proposed set to validate once the auction is
	/// confirmed else an empty vector
	fn next_validators() -> Vec<Self::ValidatorId>;

	/// The amount to be used as bond, this is the minimum stake needed to get into the
	/// candidate validator set
	fn bond() -> Self::Amount;

	/// The current epoch we are in
	fn epoch_index() -> Self::EpochIndex;

	/// Whether or not we are currently in the auction resolution phase of the current Epoch.
	fn is_auction_phase() -> bool;
}

/// The phase of an Auction. At the start we are waiting on bidders, we then run an auction and
/// finally it is completed
#[derive(PartialEq, Eq, Clone, Encode, Decode, RuntimeDebug)]
pub enum AuctionPhase<ValidatorId, Amount> {
	// Waiting for bids, we store the last set of winners and min bid required
	WaitingForBids(Vec<ValidatorId>, Amount),
	// Bids are now taken and validated
	BidsTaken(Vec<Bid<ValidatorId, Amount>>),
	// We have ran the auction and have a set of winners with min bid.  This waits on confirmation
	// via the trait `AuctionConfirmation`
	WinnersSelected(Vec<ValidatorId>, Amount),
}

impl<ValidatorId, Amount: Default> Default for AuctionPhase<ValidatorId, Amount> {
	fn default() -> Self {
		AuctionPhase::WaitingForBids(Vec::new(), Amount::default())
	}
}

/// A bid represented by a validator and the amount they wish to bid
pub type Bid<ValidatorId, Amount> = (ValidatorId, Amount);
/// A range of min, max for our winning set
pub type AuctionRange = (u32, u32);

/// An Auction
///
/// An auction is broken down into three phases described by `AuctionPhase`
/// At the start we look for bidders provided by `BidderProvider` from which an auction is ran
/// This results in a set of winners and a minimum bid after the auction.  After each successful
/// call of `process()` the phase will transition else resulting in an error and preventing to move
/// on.  An confirmation is looked to before completing the auction with the `AuctionConfirmation`
/// trait.
pub trait Auction {
	type ValidatorId;
	type Amount;
	type BidderProvider;

	/// Range describing auction set size
	fn auction_range() -> AuctionRange;
	/// Set the auction range
	fn set_auction_range(range: AuctionRange) -> Result<AuctionRange, AuctionError>;
	/// The current phase we find ourselves in
	fn phase() -> AuctionPhase<Self::ValidatorId, Self::Amount>;
	/// Are we in an auction?
	fn waiting_on_bids() -> bool;
	/// Move the process forward by one step, returns the phase completed or error
	fn process() -> Result<AuctionPhase<Self::ValidatorId, Self::Amount>, AuctionError>;
}

pub trait VaultRotationHandler {
	type ValidatorId;
	/// Abort requested after failed vault rotation
	fn abort();
	// Penalise validators during a vault rotation
	fn penalise(bad_validators: Vec<Self::ValidatorId>);
}

/// Errors occurring during a rotation
#[derive(RuntimeDebug, Encode, Decode, PartialEq, Clone)]
pub enum RotationError<ValidatorId> {
	/// An invalid request index
	InvalidRequestIndex,
	/// Empty validator set provided
	EmptyValidatorSet,
	/// A set of badly acting validators
	BadValidators(Vec<ValidatorId>),
	/// The key generation response failed
	KeyResponseFailed,
	/// Failed to construct a valid chain specific payload for rotation
	FailedToConstructPayload,
	/// Vault rotation completion failed
	VaultRotationCompletionFailed,
	/// The vault rotation is not confirmed
	NotConfirmed,
	/// Failed to make keygen request
	FailedToMakeKeygenRequest,
}

/// Rotating vaults
pub trait VaultRotation {
	type ValidatorId;
	/// Start a vault rotation with the following `candidates`
	fn start_vault_rotation(
		candidates: Vec<Self::ValidatorId>,
	) -> Result<(), RotationError<Self::ValidatorId>>;

	/// In order for the validators to be rotated we are waiting on a confirmation that the vaults
	/// have been rotated.
	fn finalize_rotation() -> Result<(), RotationError<Self::ValidatorId>>;
}

/// An error has occurred during an auction
#[derive(Encode, Decode, Clone, Copy, RuntimeDebug, PartialEq, Eq)]
pub enum AuctionError {
	Empty,
	MinValidatorSize,
	InvalidRange,
	Abort,
	NotConfirmed,
}

/// Providing bidders for our auction
pub trait BidderProvider {
	type ValidatorId;
	type Amount;
	fn get_bidders() -> Vec<(Self::ValidatorId, Self::Amount)>;
}

pub trait StakeTransfer {
	type AccountId;
	type Balance;

	/// An account's tokens that are free to be staked.
	fn stakeable_balance(account_id: &Self::AccountId) -> Self::Balance;

	/// An account's tokens that are free to be claimed.
	fn claimable_balance(account_id: &Self::AccountId) -> Self::Balance;

	/// Credit an account with stake from off-chain. Returns the total stake in the account.
	fn credit_stake(account_id: &Self::AccountId, amount: Self::Balance) -> Self::Balance;

	/// Reserves funds for a claim, if enough claimable funds are available.
	///
	/// Note this function makes no assumptions about how many claims may be pending simultaneously: if enough funds
	/// are available, it succeeds. Otherwise, it fails.
	fn try_claim(account_id: &Self::AccountId, amount: Self::Balance) -> Result<(), DispatchError>;

	/// Performs any necessary settlement once a claim has been confirmed off-chain.
	fn settle_claim(amount: Self::Balance);

	/// Reverts a pending claim in the case of an expiry or cancellation.
	fn revert_claim(account_id: &Self::AccountId, amount: Self::Balance);
}

/// Trait for managing token issuance.
pub trait Issuance {
	type AccountId;
	type Balance;
	/// An imbalance representing freshly minted, unallocated funds.
	type Surplus: Imbalance<Self::Balance>;

	/// Mint new funds.
	fn mint(amount: Self::Balance) -> Self::Surplus;

	/// Burn funds from somewhere.
	fn burn(amount: Self::Balance) -> <Self::Surplus as Imbalance<Self::Balance>>::Opposite;

	/// Returns the total issuance.
	fn total_issuance() -> Self::Balance;
}

/// Distribute rewards somehow.
pub trait RewardsDistribution {
	type Balance;
	/// An imbalance representing an unallocated surplus of funds.
	type Surplus: Imbalance<Self::Balance> + Into<SignedImbalance<Self::Balance, Self::Surplus>>;

	/// Distribute some rewards.
	fn distribute(rewards: Self::Surplus);

	/// The execution weight of calling the distribution function.
	fn execution_weight() -> Weight;
}

/// Allow triggering of emissions.
pub trait EmissionsTrigger {
	/// Trigger emissions.
	fn trigger_emissions();
}

/// A nonce
pub type Nonce = u64;

/// A identifier for the chain a nonce is required
#[derive(PartialEq, Eq, Clone, Encode, Decode, RuntimeDebug)]
pub enum NonceIdentifier {
	Ethereum = 1,
	Bitcoin = 2,
	Dot = 3,
}

/// Provide a nonce
pub trait NonceProvider {
<<<<<<< HEAD
	/// A Nonce type to be used for nonces.
	type Nonce;
	/// Generates a unique nonce.
	fn generate_nonce() -> Self::Nonce;
}

pub trait Online {
	/// The validator id used
	type ValidatorId;
	/// The online status of the validator
	fn is_online(validator_id: &Self::ValidatorId) -> bool;
=======
	/// Provide the next nonce for the chain identified
	fn next_nonce(identifier: NonceIdentifier) -> Nonce;
>>>>>>> 67756e2e
}<|MERGE_RESOLUTION|>--- conflicted
+++ resolved
@@ -250,11 +250,8 @@
 
 /// Provide a nonce
 pub trait NonceProvider {
-<<<<<<< HEAD
-	/// A Nonce type to be used for nonces.
-	type Nonce;
-	/// Generates a unique nonce.
-	fn generate_nonce() -> Self::Nonce;
+	/// Provide the next nonce for the chain identified
+	fn next_nonce(identifier: NonceIdentifier) -> Nonce;
 }
 
 pub trait Online {
@@ -262,8 +259,4 @@
 	type ValidatorId;
 	/// The online status of the validator
 	fn is_online(validator_id: &Self::ValidatorId) -> bool;
-=======
-	/// Provide the next nonce for the chain identified
-	fn next_nonce(identifier: NonceIdentifier) -> Nonce;
->>>>>>> 67756e2e
 }