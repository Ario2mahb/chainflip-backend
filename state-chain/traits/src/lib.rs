--- conflicted
+++ resolved
@@ -264,7 +264,6 @@
 	fn next_nonce(identifier: NonceIdentifier) -> Nonce;
 }
 
-<<<<<<< HEAD
 #[derive(PartialEq, Eq, Clone, Encode, Decode, RuntimeDebug, Copy)]
 pub enum ChainflipAccountState {
 	Passive,
@@ -309,7 +308,8 @@
 		})
 		.expect("mutating account state")
 	}
-=======
+}
+
 /// Slashing a validator
 pub trait Slashing {
 	/// An identifier for our validator
@@ -318,5 +318,4 @@
 	type BlockNumber;
 	/// Function which implements the slashing logic
 	fn slash(validator_id: &Self::AccountId, blocks_offline: Self::BlockNumber) -> Weight;
->>>>>>> 13dad154
 }