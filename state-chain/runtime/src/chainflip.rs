//! Configuration, utilities and helpers for the Chainflip runtime.
pub mod chain_instances;
mod signer_nomination;
use pallet_cf_flip::Surplus;
pub use signer_nomination::RandomSignerNomination;

use super::{
	AccountId, Authorship, Call, Emissions, Environment, Flip, FlipBalance, Reputation, Runtime,
	Validator, Witnesser,
};
use crate::{
	Auction, BlockNumber, EmergencyRotationPercentageRange, HeartbeatBlockInterval, System,
};
use cf_chains::{
	eth::{
		self, register_claim::RegisterClaim, set_agg_key_with_agg_key::SetAggKeyWithAggKey,
		update_flip_supply::UpdateFlipSupply, Address, ChainflipContractCall,
	},
	ChainCrypto, Ethereum,
};
use cf_traits::{
	offline_conditions::{OfflineCondition, ReputationPoints},
	BackupValidators, BlockEmissions, BondRotation, Chainflip, ChainflipAccount,
	ChainflipAccountStore, EmergencyRotation, EmissionsTrigger, EpochInfo, EpochTransitionHandler,
	Heartbeat, Issuance, NetworkState, RewardsDistribution, SigningContext, StakeHandler,
	StakeTransfer, VaultRotationHandler,
};
use codec::{Decode, Encode};
use frame_support::{instances::*, weights::Weight};

use frame_support::{dispatch::DispatchErrorWithPostInfo, weights::PostDispatchInfo};

use pallet_cf_auction::{HandleStakes, VaultRotationEventHandler};
use pallet_cf_broadcast::BroadcastConfig;

use pallet_cf_validator::PercentageRange;
use sp_runtime::{
	helpers_128bit::multiply_by_rational,
	traits::{AtLeast32BitUnsigned, UniqueSaturatedFrom},
	RuntimeDebug,
};
use sp_std::{cmp::min, marker::PhantomData, prelude::*};

use cf_traits::RuntimeUpgrade;

impl Chainflip for Runtime {
	type Call = Call;
	type Amount = FlipBalance;
	type ValidatorId = <Self as frame_system::Config>::AccountId;
	type KeyId = Vec<u8>;
	type EnsureWitnessed = pallet_cf_witnesser::EnsureWitnessed;
	type EpochInfo = Validator;
}

pub struct ChainflipEpochTransitions;

/// Trigger emissions on epoch transitions.
impl EpochTransitionHandler for ChainflipEpochTransitions {
	type ValidatorId = AccountId;
	type Amount = FlipBalance;

	fn on_epoch_ending() {}

	fn on_new_epoch(
		old_validators: &[Self::ValidatorId],
		new_validators: &[Self::ValidatorId],
		new_bond: Self::Amount,
	) {
		// Calculate block emissions on every epoch
		<Emissions as BlockEmissions>::calculate_block_emissions();
		// Process any outstanding emissions.
		<Emissions as EmissionsTrigger>::trigger_emissions();
		// Update the the bond of all validators for the new epoch
		<Flip as BondRotation>::update_validator_bonds(new_validators, new_bond);
		// Update the list of validators in the witnesser.
		<Witnesser as EpochTransitionHandler>::on_new_epoch(
			old_validators,
			new_validators,
			new_bond,
		);

		<AccountStateManager<Runtime> as EpochTransitionHandler>::on_new_epoch(
			old_validators,
			new_validators,
			new_bond,
		);
	}
}

pub struct AccountStateManager<T>(PhantomData<T>);

impl<T: Chainflip> EpochTransitionHandler for AccountStateManager<T> {
	type ValidatorId = AccountId;
	type Amount = T::Amount;

	fn on_epoch_ending() {}

	fn on_new_epoch(
		_old_validators: &[Self::ValidatorId],
		new_validators: &[Self::ValidatorId],
		_new_bid: Self::Amount,
	) {
		// Update the last active epoch for the new validating set
		let epoch_index = Validator::epoch_index();
		for validator in new_validators {
			ChainflipAccountStore::<Runtime>::update_last_active_epoch(validator, epoch_index);
		}
	}
}

pub struct ChainflipStakeHandler;
impl StakeHandler for ChainflipStakeHandler {
	type ValidatorId = AccountId;
	type Amount = FlipBalance;

	fn stake_updated(validator_id: &Self::ValidatorId, new_total: Self::Amount) {
		HandleStakes::<Runtime>::stake_updated(validator_id, new_total);
	}
}

pub struct ChainflipVaultRotationHandler;
impl VaultRotationHandler for ChainflipVaultRotationHandler {
	type ValidatorId = AccountId;

	fn vault_rotation_aborted() {
		VaultRotationEventHandler::<Runtime>::vault_rotation_aborted();
	}
}

trait RewardDistribution {
	type EpochInfo: EpochInfo;
	type StakeTransfer: StakeTransfer;
	type ValidatorId;
	type BlockNumber;
	type FlipBalance: UniqueSaturatedFrom<Self::BlockNumber> + AtLeast32BitUnsigned;
	/// An implementation of the [Issuance] trait.
	type Issuance: Issuance;

	/// Distribute rewards
	fn distribute_rewards(backup_validators: &[Self::ValidatorId]) -> Weight;
}

struct BackupValidatorEmissions;

impl RewardDistribution for BackupValidatorEmissions {
	type EpochInfo = Validator;
	type StakeTransfer = Flip;
	type ValidatorId = AccountId;
	type BlockNumber = BlockNumber;
	type FlipBalance = FlipBalance;
	type Issuance = pallet_cf_flip::FlipIssuance<Runtime>;

	// This is called on each heartbeat interval
	fn distribute_rewards(backup_validators: &[Self::ValidatorId]) -> Weight {
		if backup_validators.is_empty() {
			return 0
		}
		// The current minimum active bid
		let minimum_active_bid = Self::EpochInfo::bond();
		// Our emission cap for this heartbeat interval
		let emissions_cap = Emissions::backup_validator_emission_per_block() *
			Self::FlipBalance::unique_saturated_from(HeartbeatBlockInterval::get());

		// Emissions for this heartbeat interval for the active set
		let validator_rewards = Emissions::validator_emission_per_block() *
			Self::FlipBalance::unique_saturated_from(HeartbeatBlockInterval::get());

		// The average validator emission
		let average_validator_reward: Self::FlipBalance = validator_rewards /
			Self::FlipBalance::unique_saturated_from(Self::EpochInfo::current_validators().len());

		let mut total_rewards = 0;

		// Calculate rewards for each backup validator and total rewards for capping
		let mut rewards: Vec<(Self::ValidatorId, Self::FlipBalance)> = backup_validators
			.iter()
			.map(|backup_validator| {
				let backup_validator_stake =
					Self::StakeTransfer::stakeable_balance(backup_validator);
				let reward_scaling_factor =
					min(1, (backup_validator_stake / minimum_active_bid) ^ 2);
				let reward = (reward_scaling_factor * average_validator_reward * 8) / 10;
				total_rewards += reward;
				(backup_validator.clone(), reward)
			})
			.collect();

		// Cap if needed
		if total_rewards > emissions_cap {
			rewards = rewards
				.into_iter()
				.map(|(validator_id, reward)| {
					(
						validator_id,
						multiply_by_rational(reward, emissions_cap, total_rewards)
							.unwrap_or_default(),
					)
				})
				.collect();
		}

		// Distribute rewards one by one
		// N.B. This could be more optimal
		for (validator_id, reward) in rewards {
			Flip::settle(&validator_id, Self::Issuance::mint(reward).into());
		}

		0
	}
}

pub struct ChainflipHeartbeat;

impl Heartbeat for ChainflipHeartbeat {
	type ValidatorId = AccountId;
	type BlockNumber = BlockNumber;

	fn heartbeat_submitted(
		validator_id: &Self::ValidatorId,
		block_number: Self::BlockNumber,
	) -> Weight {
		<Reputation as Heartbeat>::heartbeat_submitted(validator_id, block_number)
	}

	fn on_heartbeat_interval(network_state: NetworkState<Self::ValidatorId>) -> Weight {
		// Reputation depends on heartbeats
		let mut weight = <Reputation as Heartbeat>::on_heartbeat_interval(network_state.clone());

		let backup_validators = <Auction as BackupValidators>::backup_validators();
		BackupValidatorEmissions::distribute_rewards(&backup_validators);

		// Check the state of the network and if we are within the emergency rotation range
		// then issue an emergency rotation request
		let PercentageRange { top, bottom } = EmergencyRotationPercentageRange::get();
		let percent_online = network_state.percentage_online() as u8;
		if percent_online >= bottom && percent_online <= top {
			weight += <Validator as EmergencyRotation>::request_emergency_rotation();
		}

		weight
	}
}

// Supported Ethereum signing operations.
#[derive(Encode, Decode, Clone, RuntimeDebug, PartialEq, Eq)]
pub enum EthereumSigningContext {
	PostClaimSignature(RegisterClaim),
	SetAggKeyWithAggKeyBroadcast(SetAggKeyWithAggKey),
	UpdateFlipSupply(UpdateFlipSupply),
}

impl From<RegisterClaim> for EthereumSigningContext {
	fn from(call: RegisterClaim) -> Self {
		EthereumSigningContext::PostClaimSignature(call)
	}
}

impl From<SetAggKeyWithAggKey> for EthereumSigningContext {
	fn from(call: SetAggKeyWithAggKey) -> Self {
		EthereumSigningContext::SetAggKeyWithAggKeyBroadcast(call)
	}
}

impl From<UpdateFlipSupply> for EthereumSigningContext {
	fn from(call: UpdateFlipSupply) -> Self {
		EthereumSigningContext::UpdateFlipSupply(call)
	}
}

impl SigningContext<Runtime> for EthereumSigningContext {
	type Chain = cf_chains::Ethereum;
	type Callback = Call;
	type ThresholdSignatureOrigin = pallet_cf_threshold_signature::Origin<Runtime, Instance1>;

	fn get_payload(&self) -> <Self::Chain as ChainCrypto>::Payload {
		match self {
			Self::PostClaimSignature(ref claim) => claim.signing_payload(),
			Self::SetAggKeyWithAggKeyBroadcast(ref call) => call.signing_payload(),
			Self::UpdateFlipSupply(ref call) => call.signing_payload(),
		}
	}

	fn resolve_callback(
		&self,
		signature: <Self::Chain as ChainCrypto>::ThresholdSignature,
	) -> Self::Callback {
		match self {
			Self::PostClaimSignature(claim) =>
				pallet_cf_staking::Call::<Runtime>::post_claim_signature(
					claim.node_id.into(),
					signature,
				)
				.into(),
			Self::SetAggKeyWithAggKeyBroadcast(call) => Call::EthereumBroadcaster(
				pallet_cf_broadcast::Call::<_, _>::start_broadcast(contract_call_to_unsigned_tx(
					call.clone(),
					&signature,
					Environment::key_manager_address().into(),
				)),
			),
			Self::UpdateFlipSupply(call) =>
				Call::EthereumBroadcaster(pallet_cf_broadcast::Call::<_, _>::start_broadcast(
					contract_call_to_unsigned_tx(
						call.clone(),
						&signature,
						Environment::stake_manager_address().into(),
					),
				)),
		}
	}
}

fn contract_call_to_unsigned_tx<C: ChainflipContractCall>(
	call: C,
	signature: &eth::SchnorrVerificationComponents,
	contract_address: Address,
) -> eth::UnsignedTransaction {
	eth::UnsignedTransaction {
		chain_id: Environment::ethereum_chain_id(),
		contract: contract_address,
		data: call.abi_encode_with_signature(signature),
		..Default::default()
	}
}

pub struct EthereumBroadcastConfig;

impl BroadcastConfig for EthereumBroadcastConfig {
	type Chain = Ethereum;
	type UnsignedTransaction = eth::UnsignedTransaction;
	type SignedTransaction = eth::RawSignedTransaction;
	type TransactionHash = eth::TransactionHash;
	type SignerId = eth::Address;

	fn verify_transaction(
		unsigned_tx: &Self::UnsignedTransaction,
		signed_tx: &Self::SignedTransaction,
		address: &Self::SignerId,
	) -> Option<()> {
		eth::verify_transaction(unsigned_tx, signed_tx, address)
			.map_err(|e| log::info!("Ethereum signed transaction verification failed: {:?}.", e))
			.ok()
	}
}

/// Checks if the caller can execute free transactions
pub struct WaivedFees;

impl cf_traits::WaivedFees for WaivedFees {
	type AccountId = AccountId;
	type Call = Call;

	fn should_waive_fees(call: &Self::Call, caller: &Self::AccountId) -> bool {
		if matches!(call, Call::Governance(_)) {
			return super::Governance::members().contains(caller)
		}
		false
	}
}

pub struct OfflinePenalty;

impl cf_traits::offline_conditions::OfflinePenalty for OfflinePenalty {
	fn penalty(condition: &OfflineCondition) -> (ReputationPoints, bool) {
		match condition {
			OfflineCondition::ParticipateSigningFailed => (15, true),
			OfflineCondition::ParticipateKeygenFailed => (15, true),
			OfflineCondition::InvalidTransactionAuthored => (15, false),
			OfflineCondition::TransactionFailedOnTransmission => (15, false),
		}
	}
}

<<<<<<< HEAD
pub struct BlockAuthorRewardDistribution;

impl RewardsDistribution for BlockAuthorRewardDistribution {
	type Balance = FlipBalance;
	type Surplus = Surplus<Runtime>;

	fn distribute(rewards: Self::Surplus) {
		let current_block_author = Authorship::author();
		Flip::settle_imbalance(&current_block_author, rewards);
=======
pub struct RuntimeUpgradeManager;

impl RuntimeUpgrade for RuntimeUpgradeManager {
	fn do_upgrade(code: Vec<u8>) -> Result<PostDispatchInfo, DispatchErrorWithPostInfo> {
		System::set_code(frame_system::RawOrigin::Root.into(), code)
>>>>>>> c8e58d67
	}
}<|MERGE_RESOLUTION|>--- conflicted
+++ resolved
@@ -371,7 +371,6 @@
 	}
 }
 
-<<<<<<< HEAD
 pub struct BlockAuthorRewardDistribution;
 
 impl RewardsDistribution for BlockAuthorRewardDistribution {
@@ -381,12 +380,12 @@
 	fn distribute(rewards: Self::Surplus) {
 		let current_block_author = Authorship::author();
 		Flip::settle_imbalance(&current_block_author, rewards);
-=======
+	}
+}
 pub struct RuntimeUpgradeManager;
 
 impl RuntimeUpgrade for RuntimeUpgradeManager {
 	fn do_upgrade(code: Vec<u8>) -> Result<PostDispatchInfo, DispatchErrorWithPostInfo> {
 		System::set_code(frame_system::RawOrigin::Root.into(), code)
->>>>>>> c8e58d67
 	}
 }