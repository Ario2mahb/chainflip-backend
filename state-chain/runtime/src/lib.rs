#![cfg_attr(not(feature = "std"), no_std)]
// `construct_runtime!` does a lot of recursion and requires us to increase the limit to 256.
#![recursion_limit = "256"]
mod chainflip;
<<<<<<< HEAD
pub mod constants;
// A few exports that help ease life for downstream crates.
=======
>>>>>>> b7125f54
use core::time::Duration;

pub use frame_support::{
	construct_runtime, debug, parameter_types,
	traits::{KeyOwnerProofSystem, Randomness},
	weights::{
		constants::{BlockExecutionWeight, ExtrinsicBaseWeight, RocksDbWeight, WEIGHT_PER_SECOND},
		IdentityFee, Weight,
	},
	StorageValue,
};
use frame_system::offchain::SendTransactionTypes;
use pallet_grandpa::fg_primitives;
use pallet_grandpa::{AuthorityId as GrandpaId, AuthorityList as GrandpaAuthorityList};
use pallet_session::historical as session_historical;
pub use pallet_timestamp::Call as TimestampCall;
use sp_api::impl_runtime_apis;
use sp_consensus_aura::sr25519::AuthorityId as AuraId;
use sp_core::{crypto::KeyTypeId, OpaqueMetadata};
use sp_runtime::traits::{
	AccountIdLookup, BlakeTwo256, Block as BlockT, IdentifyAccount, NumberFor, OpaqueKeys, Verify,
};

#[cfg(any(feature = "std", test))]
pub use sp_runtime::BuildStorage;
use sp_runtime::{
	create_runtime_str, generic, impl_opaque_keys,
	transaction_validity::{TransactionSource, TransactionValidity},
	ApplyExtrinsicResult, MultiSignature,
};
pub use sp_runtime::{Perbill, Permill};
use sp_std::prelude::*;
#[cfg(feature = "std")]
use sp_version::NativeVersion;
use sp_version::RuntimeVersion;

use crate::chainflip::{
	ChainflipEpochTransitions, ChainflipHeartbeat, ChainflipStakeHandler,
	ChainflipVaultRotationHandler,
};
pub use cf_traits::{BlockNumber, FlipBalance};
use cf_traits::{Chainflip, ChainflipAccountData};
use constants::common::*;
use pallet_cf_flip::FlipSlasher;
use pallet_cf_reputation::ReputationPenalty;

// Make the WASM binary available.
#[cfg(feature = "std")]
include!(concat!(env!("OUT_DIR"), "/wasm_binary.rs"));

/// Alias to 512-bit hash when used in the context of a transaction signature on the chain.
pub type Signature = MultiSignature;

/// Some way of identifying an account on the chain. We intentionally make it equivalent
/// to the public key of our transaction signing scheme.
pub type AccountId = <<Signature as Verify>::Signer as IdentifyAccount>::AccountId;

/// The type for looking up accounts. We don't expect more than 4 billion of them, but you
/// never know...
pub type AccountIndex = u32;

/// Index of a transaction in the chain.
pub type Index = u32;

/// Balance of an account.
pub type Balance = u128;

/// A hash of some data used by the chain.
pub type Hash = sp_core::H256;

/// Digest item type.
pub type DigestItem = generic::DigestItem<Hash>;

/// Opaque types. These are used by the CLI to instantiate machinery that don't need to know
/// the specifics of the runtime. They can then be made to be agnostic over specific formats
/// of data like extrinsics, allowing for them to continue syncing the network through upgrades
/// to even the core data structures.
pub mod opaque {
	pub use sp_runtime::OpaqueExtrinsic as UncheckedExtrinsic;

	use super::*;

	/// Opaque block header type.
	pub type Header = generic::Header<BlockNumber, BlakeTwo256>;
	/// Opaque block type.
	pub type Block = generic::Block<Header, UncheckedExtrinsic>;
	/// Opaque block identifier type.
	pub type BlockId = generic::BlockId<Block>;

	impl_opaque_keys! {
		pub struct SessionKeys {
			pub aura: Aura,
			pub grandpa: Grandpa,
		}
	}
}

pub const VERSION: RuntimeVersion = RuntimeVersion {
	spec_name: create_runtime_str!("state-chain-node"),
	impl_name: create_runtime_str!("state-chain-node"),
	authoring_version: 1,
	spec_version: 100,
	impl_version: 1,
	apis: RUNTIME_API_VERSIONS,
	transaction_version: 1,
};

/// The version information used to identify this runtime when compiled natively.
#[cfg(feature = "std")]
pub fn native_version() -> NativeVersion {
	NativeVersion {
		runtime_version: VERSION,
		can_author_with: Default::default(),
	}
}

parameter_types! {
	pub const MinValidators: u32 = 1;
	pub const ActiveToBackupValidatorRatio: u32 = 3;
	pub const PercentageOfBackupValidatorsInEmergency: u32 = 30;
}

impl pallet_cf_auction::Config for Runtime {
	type Event = Event;
	type Amount = FlipBalance;
	type BidderProvider = pallet_cf_staking::Pallet<Self>;
	type Registrar = Session;
	type ValidatorId = AccountId;
	type MinValidators = MinValidators;
	type Handler = Vaults;
	type WeightInfo = pallet_cf_auction::weights::PalletWeight<Runtime>;
	type Online = Online;
	type ChainflipAccount = cf_traits::ChainflipAccountStore<Self>;
	type ActiveToBackupValidatorRatio = ActiveToBackupValidatorRatio;
	type EmergencyRotation = Validator;
	type PercentageOfBackupValidatorsInEmergency = PercentageOfBackupValidatorsInEmergency;
}

// FIXME: These would be changed
parameter_types! {
	pub const MinEpoch: BlockNumber = 1;
	pub const EmergencyRotationPercentageTrigger: u8 = 80;
}

impl pallet_cf_validator::Config for Runtime {
	type Event = Event;
	type MinEpoch = MinEpoch;
	type EpochTransitionHandler = ChainflipEpochTransitions;
	type ValidatorWeightInfo = pallet_cf_validator::weights::PalletWeight<Runtime>;
	type Amount = FlipBalance;
	type Auctioneer = Auction;
	type EmergencyRotationPercentageTrigger = EmergencyRotationPercentageTrigger;
}

impl pallet_cf_environment::Config for Runtime {
	type Event = Event;
}

impl pallet_cf_vaults::Config for Runtime {
	type Event = Event;
	type PublicKey = Vec<u8>;
	type TransactionHash = Vec<u8>;
	type RotationHandler = ChainflipVaultRotationHandler;
	type NonceProvider = Vaults;
	type EpochInfo = Validator;
}

impl<LocalCall> SendTransactionTypes<LocalCall> for Runtime
where
	Call: From<LocalCall>,
{
	type Extrinsic = UncheckedExtrinsic;
	type OverarchingCall = Call;
}

impl pallet_session::Config for Runtime {
	type SessionHandler = <opaque::SessionKeys as OpaqueKeys>::KeyTypeIdProviders;
	type ShouldEndSession = Validator;
	type SessionManager = Validator;
	type Event = Event;
	type Keys = opaque::SessionKeys;
	type NextSessionRotation = Validator;
	type ValidatorId = <Self as frame_system::Config>::AccountId;
	type ValidatorIdOf = pallet_cf_validator::ValidatorOf<Self>;
	type DisabledValidatorsThreshold = ();
	type WeightInfo = pallet_session::weights::SubstrateWeight<Runtime>;
}

impl pallet_session::historical::Config for Runtime {
	type FullIdentification = ();
	type FullIdentificationOf = ();
}

const NORMAL_DISPATCH_RATIO: Perbill = Perbill::from_percent(75);

parameter_types! {
	pub const Version: RuntimeVersion = VERSION;
	pub const BlockHashCount: BlockNumber = 2400;
	/// We allow for 2 seconds of compute with a 6 second average block time.
	pub BlockWeights: frame_system::limits::BlockWeights = frame_system::limits::BlockWeights
		::with_sensible_defaults(2 * WEIGHT_PER_SECOND, NORMAL_DISPATCH_RATIO);
	pub BlockLength: frame_system::limits::BlockLength = frame_system::limits::BlockLength
		::max_with_normal_ratio(5 * 1024 * 1024, NORMAL_DISPATCH_RATIO);
	pub const SS58Prefix: u8 = 42;
}

// Configure FRAME pallets to include in runtime.

impl frame_system::Config for Runtime {
	/// The basic call filter to use in dispatchable.
	type BaseCallFilter = ();
	/// Block & extrinsics weights: base values and limits.
	type BlockWeights = BlockWeights;
	/// The maximum length of a block (in bytes).
	type BlockLength = BlockLength;
	/// The identifier used to distinguish between accounts.
	type AccountId = AccountId;
	/// The aggregated dispatch type that is available for extrinsics.
	type Call = Call;
	/// The lookup mechanism to get account ID from whatever is passed in dispatchers.
	type Lookup = AccountIdLookup<AccountId, ()>;
	/// The index type for storing how many extrinsics an account has signed.
	type Index = Index;
	/// The index type for blocks.
	type BlockNumber = BlockNumber;
	/// The type for hashing blocks and tries.
	type Hash = Hash;
	/// The hashing algorithm used.
	type Hashing = BlakeTwo256;
	/// The header type.
	type Header = generic::Header<BlockNumber, BlakeTwo256>;
	/// The ubiquitous event type.
	type Event = Event;
	/// The ubiquitous origin type.
	type Origin = Origin;
	/// Maximum number of block number to block hash mappings to keep (oldest pruned first).
	type BlockHashCount = BlockHashCount;
	/// The weight of database operations that the runtime can invoke.
	type DbWeight = RocksDbWeight;
	/// Version of the runtime.
	type Version = Version;
	/// Converts a module to the index of the module in `construct_runtime!`.
	///
	/// This type is being generated by `construct_runtime!`.
	type PalletInfo = PalletInfo;
	/// What to do if a new account is created.
	type OnNewAccount = ();
	/// What to do if an account is fully reaped from the system.
	type OnKilledAccount = pallet_cf_flip::BurnFlipAccount<Self>;
	/// The data to be stored in an account.
	type AccountData = ChainflipAccountData;
	/// Weight information for the extrinsics of this pallet.
	type SystemWeightInfo = ();
	/// This is used as an identifier of the chain. 42 is the generic substrate prefix.
	type SS58Prefix = SS58Prefix;
}

impl frame_system::offchain::SigningTypes for Runtime {
	type Public = <Signature as Verify>::Signer;
	type Signature = Signature;
}

impl pallet_aura::Config for Runtime {
	type AuthorityId = AuraId;
}

impl pallet_grandpa::Config for Runtime {
	type Event = Event;
	type Call = Call;

	type KeyOwnerProofSystem = Historical;

	type KeyOwnerProof =
		<Self::KeyOwnerProofSystem as KeyOwnerProofSystem<(KeyTypeId, GrandpaId)>>::Proof;

	type KeyOwnerIdentification = <Self::KeyOwnerProofSystem as KeyOwnerProofSystem<(
		KeyTypeId,
		GrandpaId,
	)>>::IdentificationTuple;

	type HandleEquivocation = ();

	type WeightInfo = ();
}

parameter_types! {
	pub OffencesWeightSoftLimit: Weight = Perbill::from_percent(60) * BlockWeights::get().max_block;
}

impl pallet_offences::Config for Runtime {
	type Event = Event;
	type IdentificationTuple = pallet_session::historical::IdentificationTuple<Self>;
	type OnOffenceHandler = ();
	type WeightSoftLimit = OffencesWeightSoftLimit;
}

parameter_types! {
	pub const MinimumPeriod: u64 = SLOT_DURATION / 2;
}

impl pallet_timestamp::Config for Runtime {
	/// A timestamp: milliseconds since the unix epoch.
	type Moment = u64;
	type OnTimestampSet = Aura;
	type MinimumPeriod = MinimumPeriod;
	type WeightInfo = ();
}

parameter_types! {
	/// The number of blocks back we should accept uncles
	pub const UncleGenerations: BlockNumber = 5;
}

impl pallet_authorship::Config for Runtime {
	type FindAuthor = pallet_session::FindAccountFromAuthorIndex<Self, Aura>;
	type UncleGenerations = UncleGenerations;
	type FilterUncle = ();
	type EventHandler = ();
}

parameter_types! {
	pub const ExistentialDeposit: u128 = 500;
	pub const BlocksPerDay: u32 = DAYS;
}

impl pallet_cf_flip::Config for Runtime {
	type Event = Event;
	type Balance = FlipBalance;
	type ExistentialDeposit = ExistentialDeposit;
	type EnsureGovernance = pallet_cf_governance::EnsureGovernance;
	type BlocksPerDay = BlocksPerDay;
	type StakeHandler = ChainflipStakeHandler;
}

impl pallet_cf_witnesser::Config for Runtime {
	type Event = Event;
	type Origin = Origin;
	type Call = Call;
	type ValidatorId = <Self as frame_system::Config>::AccountId;
	type EpochInfo = pallet_cf_validator::Pallet<Self>;
	type Amount = FlipBalance;
}

parameter_types! {
	/// 4 days. When a claim is signed, there needs to be enough time left to be able to cash it in.
	pub const MinClaimTTL: Duration = Duration::from_secs(2 * REGISTRATION_DELAY);
	/// 6 days.
	pub const ClaimTTL: Duration = Duration::from_secs(3 * REGISTRATION_DELAY);
}

impl pallet_cf_staking::Config for Runtime {
	type Event = Event;
	type Balance = FlipBalance;
	type AccountId = AccountId;
	type Flip = Flip;
	type EpochInfo = pallet_cf_validator::Pallet<Runtime>;
	type NonceProvider = Vaults;
	type SigningContext = chainflip::EthereumSigningContext;
	type ThresholdSigner = EthereumThresholdSigner;
	type TimeSource = Timestamp;
	type MinClaimTTL = MinClaimTTL;
	type ClaimTTL = ClaimTTL;
}

impl pallet_cf_governance::Config for Runtime {
	type Origin = Origin;
	type Call = Call;
	type Event = Event;
	type TimeSource = Timestamp;
	type EnsureGovernance = pallet_cf_governance::EnsureGovernance;
}

parameter_types! {
	pub const MintInterval: u32 = 10 * MINUTES;
}

impl pallet_cf_emissions::Config for Runtime {
	type Event = Event;
	type FlipBalance = FlipBalance;
	type Surplus = pallet_cf_flip::Surplus<Runtime>;
	type Issuance = pallet_cf_flip::FlipIssuance<Runtime>;
	type RewardsDistribution = pallet_cf_rewards::OnDemandRewardsDistribution<Runtime>;
	type BlocksPerDay = BlocksPerDay;
	type MintInterval = MintInterval;
}

impl pallet_cf_rewards::Config for Runtime {
	type Event = Event;
}

parameter_types! {
	pub const TransactionByteFee: FlipBalance = 1_000_000;
}

impl pallet_transaction_payment::Config for Runtime {
	type OnChargeTransaction = pallet_cf_flip::FlipTransactionPayment<Self>;
	type TransactionByteFee = TransactionByteFee;
	type WeightToFee = IdentityFee<FlipBalance>;
	type FeeMultiplierUpdate = ();
}

impl pallet_cf_witnesser_api::Config for Runtime {
	type Call = Call;
	type Witnesser = Witnesser;
}

parameter_types! {
	pub const HeartbeatBlockInterval: u32 = 150;
	pub const ReputationPointPenalty: ReputationPenalty<BlockNumber> = ReputationPenalty { points: 1, blocks: 10 };
	pub const ReputationPointFloorAndCeiling: (i32, i32) = (-2880, 2880);
}

impl pallet_cf_reputation::Config for Runtime {
	type Event = Event;
	type HeartbeatBlockInterval = HeartbeatBlockInterval;
	type ReputationPointPenalty = ReputationPointPenalty;
	type ReputationPointFloorAndCeiling = ReputationPointFloorAndCeiling;
	type Slasher = FlipSlasher<Self>;
	type EpochInfo = pallet_cf_validator::Pallet<Self>;
}

impl pallet_cf_online::Config for Runtime {
	type Event = Event;
	type HeartbeatBlockInterval = HeartbeatBlockInterval;
	type EpochInfo = pallet_cf_validator::Pallet<Self>;
	type Heartbeat = ChainflipHeartbeat;
}

use frame_support::instances::Instance0;

impl pallet_cf_threshold_signature::Config<Instance0> for Runtime {
	type Event = Event;
	type SignerNomination = chainflip::BasicSignerNomination;
	type TargetChain = cf_chains::Ethereum;
	type SigningContext = chainflip::EthereumSigningContext;
	type KeyProvider = chainflip::VaultKeyProvider<Self>;
	type OfflineReporter = Reputation;
}

parameter_types! {
	pub const EthereumSigningTimeout: BlockNumber = 5;
	pub const EthereumTransmissionTimeout: BlockNumber = 10 * MINUTES;
}

impl pallet_cf_broadcast::Config<Instance0> for Runtime {
	type Event = Event;
	type TargetChain = cf_chains::Ethereum;
	type BroadcastConfig = chainflip::EthereumBroadcastConfig;
	type SignerNomination = chainflip::BasicSignerNomination;
	type OfflineReporter = Reputation;
	type SigningTimeout = EthereumSigningTimeout;
	type TransmissionTimeout = EthereumTransmissionTimeout;
}

construct_runtime!(
	pub enum Runtime where
		Block = Block,
		NodeBlock = opaque::Block,
		UncheckedExtrinsic = UncheckedExtrinsic
	{
		System: frame_system::{Module, Call, Config, Storage, Event<T>},
		RandomnessCollectiveFlip: pallet_randomness_collective_flip::{Module, Call, Storage},
		Timestamp: pallet_timestamp::{Module, Call, Storage, Inherent},
		Environment: pallet_cf_environment::{Module, Call, Event<T>, Config},
		Flip: pallet_cf_flip::{Module, Event<T>, Storage, Config<T>},
		Emissions: pallet_cf_emissions::{Module, Event<T>, Storage, Config},
		Rewards: pallet_cf_rewards::{Module, Call, Event<T>},
		Staking: pallet_cf_staking::{Module, Call, Storage, Event<T>, Config<T>},
		TransactionPayment: pallet_transaction_payment::{Module, Storage},
		Session: pallet_session::{Module, Storage, Event, Config<T>},
		Historical: session_historical::{Module},
		Witnesser: pallet_cf_witnesser::{Module, Call, Event<T>, Origin},
		WitnesserApi: pallet_cf_witnesser_api::{Module, Call},
		Auction: pallet_cf_auction::{Module, Call, Storage, Event<T>, Config<T>},
		Validator: pallet_cf_validator::{Module, Call, Storage, Event<T>, Config<T>},
		Aura: pallet_aura::{Module, Config<T>},
		Authorship: pallet_authorship::{Module, Call, Storage, Inherent},
		Grandpa: pallet_grandpa::{Module, Call, Storage, Config, Event},
		Offences: pallet_offences::{Module, Call, Storage, Event},
		Governance: pallet_cf_governance::{Module, Call, Storage, Event<T>, Config<T>, Origin},
		Vaults: pallet_cf_vaults::{Module, Call, Storage, Event<T>, Config<T>},
		Online: pallet_cf_online::{Module, Call, Storage, Event<T>,},
		Reputation: pallet_cf_reputation::{Module, Call, Storage, Event<T>, Config<T>},
		EthereumThresholdSigner: pallet_cf_threshold_signature::<Instance0>::{Module, Call, Storage, Event<T>},
		EthereumBroadcaster: pallet_cf_broadcast::<Instance0>::{Module, Call, Storage, Event<T>},
	}
);

/// The address format for describing accounts.
pub type Address = sp_runtime::MultiAddress<AccountId, ()>;
/// Block header type as expected by this runtime.
pub type Header = generic::Header<BlockNumber, BlakeTwo256>;
/// Block type as expected by this runtime.
pub type Block = generic::Block<Header, UncheckedExtrinsic>;
/// A Block signed with a Justification
pub type SignedBlock = generic::SignedBlock<Block>;
/// BlockId type as expected by this runtime.
pub type BlockId = generic::BlockId<Block>;
/// The SignedExtension to the basic transaction logic.
pub type SignedExtra = (
	frame_system::CheckSpecVersion<Runtime>,
	frame_system::CheckTxVersion<Runtime>,
	frame_system::CheckGenesis<Runtime>,
	frame_system::CheckEra<Runtime>,
	frame_system::CheckNonce<Runtime>,
	frame_system::CheckWeight<Runtime>,
);
/// Unchecked extrinsic type as expected by this runtime.
pub type UncheckedExtrinsic = generic::UncheckedExtrinsic<Address, Call, Signature, SignedExtra>;
/// Extrinsic type that has already been checked.
pub type CheckedExtrinsic = generic::CheckedExtrinsic<AccountId, Call, SignedExtra>;
/// Executive: handles dispatch to the various modules.
pub type Executive = frame_executive::Executive<
	Runtime,
	Block,
	frame_system::ChainContext<Runtime>,
	Runtime,
	AllModules,
>;

impl_runtime_apis! {

	impl sp_api::Core<Block> for Runtime {
		fn version() -> RuntimeVersion {
			VERSION
		}

		fn execute_block(block: Block) {
			Executive::execute_block(block)
		}

		fn initialize_block(header: &<Block as BlockT>::Header) {
			Executive::initialize_block(header)
		}
	}

	impl sp_api::Metadata<Block> for Runtime {
		fn metadata() -> OpaqueMetadata {
			Runtime::metadata().into()
		}
	}

	impl sp_block_builder::BlockBuilder<Block> for Runtime {
		fn apply_extrinsic(extrinsic: <Block as BlockT>::Extrinsic) -> ApplyExtrinsicResult {
			Executive::apply_extrinsic(extrinsic)
		}

		fn finalize_block() -> <Block as BlockT>::Header {
			Executive::finalize_block()
		}

		fn inherent_extrinsics(data: sp_inherents::InherentData) ->
			Vec<<Block as BlockT>::Extrinsic> {
			data.create_extrinsics()
		}

		fn check_inherents(
			block: Block,
			data: sp_inherents::InherentData,
		) -> sp_inherents::CheckInherentsResult {
			data.check_extrinsics(&block)
		}

		fn random_seed() -> <Block as BlockT>::Hash {
			RandomnessCollectiveFlip::random_seed()
		}
	}

	impl sp_transaction_pool::runtime_api::TaggedTransactionQueue<Block> for Runtime {
		fn validate_transaction(
			source: TransactionSource,
			tx: <Block as BlockT>::Extrinsic,
		) -> TransactionValidity {
			Executive::validate_transaction(source, tx)
		}
	}

	impl sp_offchain::OffchainWorkerApi<Block> for Runtime {
		fn offchain_worker(header: &<Block as BlockT>::Header) {
			Executive::offchain_worker(header)
		}
	}

	impl sp_consensus_aura::AuraApi<Block, AuraId> for Runtime {
		fn slot_duration() -> u64 {
			Aura::slot_duration()
		}

		fn authorities() -> Vec<AuraId> {
			Aura::authorities()
		}
	}

	impl sp_session::SessionKeys<Block> for Runtime {
		fn generate_session_keys(seed: Option<Vec<u8>>) -> Vec<u8> {
			opaque::SessionKeys::generate(seed)
		}

		fn decode_session_keys(
			encoded: Vec<u8>,
		) -> Option<Vec<(Vec<u8>, KeyTypeId)>> {
			opaque::SessionKeys::decode_into_raw_public_keys(&encoded)
		}
	}

	impl fg_primitives::GrandpaApi<Block> for Runtime {
		fn grandpa_authorities() -> GrandpaAuthorityList {
			Grandpa::grandpa_authorities()
		}

		fn submit_report_equivocation_unsigned_extrinsic(
			equivocation_proof: fg_primitives::EquivocationProof<
				<Block as BlockT>::Hash,
				NumberFor<Block>,
			>,
			key_owner_proof: fg_primitives::OpaqueKeyOwnershipProof,
		) -> Option<()> {
			let key_owner_proof = key_owner_proof.decode()?;

			Grandpa::submit_unsigned_equivocation_report(
				equivocation_proof,
				key_owner_proof,
			)
		}

		fn generate_key_ownership_proof(
			_set_id: fg_primitives::SetId,
			authority_id: GrandpaId,
		) -> Option<fg_primitives::OpaqueKeyOwnershipProof> {
			use codec::Encode;

			Historical::prove((fg_primitives::KEY_TYPE, authority_id))
				.map(|p| p.encode())
				.map(fg_primitives::OpaqueKeyOwnershipProof::new)
		}
	}

	impl frame_system_rpc_runtime_api::AccountNonceApi<Block, AccountId, Index> for Runtime {
		fn account_nonce(account: AccountId) -> Index {
			System::account_nonce(account)
		}
	}

	#[cfg(feature = "runtime-benchmarks")]
	impl frame_benchmarking::Benchmark<Block> for Runtime {
		fn dispatch_benchmark(
			config: frame_benchmarking::BenchmarkConfig
		) -> Result<Vec<frame_benchmarking::BenchmarkBatch>, sp_runtime::RuntimeString> {
			use frame_benchmarking::{Benchmarking, BenchmarkBatch, add_benchmark, TrackedStorageKey};

			use frame_system_benchmarking::Module as SystemBench;
			impl frame_system_benchmarking::Config for Runtime {}

			let whitelist: Vec<TrackedStorageKey> = vec![
				// Block Number
				hex_literal::hex!("26aa394eea5630e07c48ae0c9558cef702a5c1b19ab7a04f536c519aca4983ac").to_vec().into(),
				// Total Issuance
				hex_literal::hex!("c2261276cc9d1f8598ea4b6a74b15c2f57c875e4cff74148e4628f264b974c80").to_vec().into(),
				// Execution Phase
				hex_literal::hex!("26aa394eea5630e07c48ae0c9558cef7ff553b5a9862a516939d82b3d3d8661a").to_vec().into(),
				// Event Count
				hex_literal::hex!("26aa394eea5630e07c48ae0c9558cef70a98fdbe9ce6c55837576c60c7af3850").to_vec().into(),
				// System Events
				hex_literal::hex!("26aa394eea5630e07c48ae0c9558cef780d41e5e16056765bc8461851072c9d7").to_vec().into(),
			];

			let mut batches = Vec::<BenchmarkBatch>::new();
			let params = (&config, &whitelist);

			add_benchmark!(params, batches, frame_system, SystemBench::<Runtime>);
			add_benchmark!(params, batches, pallet_timestamp, Timestamp);
			add_benchmark!(params, batches, pallet_cf_validator, Validator);
			add_benchmark!(params, batches, pallet_cf_auction, Auction);

			if batches.is_empty() { return Err("Benchmark not found for this pallet.".into()) }
			Ok(batches)
		}
	}
}<|MERGE_RESOLUTION|>--- conflicted
+++ resolved
@@ -2,11 +2,7 @@
 // `construct_runtime!` does a lot of recursion and requires us to increase the limit to 256.
 #![recursion_limit = "256"]
 mod chainflip;
-<<<<<<< HEAD
 pub mod constants;
-// A few exports that help ease life for downstream crates.
-=======
->>>>>>> b7125f54
 use core::time::Duration;
 
 pub use frame_support::{
