#![cfg_attr(not(feature = "std"), no_std)]
// `construct_runtime!` does a lot of recursion and requires us to increase the limit to 256.
#![recursion_limit = "256"]
mod chainflip;
mod weights;
// A few exports that help ease life for downstream crates.
use cf_traits::Chainflip;
use core::time::Duration;
pub use frame_support::{
	construct_runtime, debug, parameter_types,
	traits::{KeyOwnerProofSystem, Randomness},
	weights::{
		constants::{BlockExecutionWeight, ExtrinsicBaseWeight, RocksDbWeight, WEIGHT_PER_SECOND},
		IdentityFee, Weight,
	},
	StorageValue,
};
use frame_system::offchain::SendTransactionTypes;
use pallet_cf_reputation::{ReputationPenalty, ZeroSlasher};
use pallet_cf_vaults::nonce::NonceUnixTime;
use pallet_grandpa::fg_primitives;
use pallet_grandpa::{AuthorityId as GrandpaId, AuthorityList as GrandpaAuthorityList};
use pallet_session::historical as session_historical;
pub use pallet_timestamp::Call as TimestampCall;
use sp_api::impl_runtime_apis;
use sp_consensus_aura::sr25519::AuthorityId as AuraId;
use sp_core::{crypto::KeyTypeId, OpaqueMetadata};
use sp_runtime::traits::{
	AccountIdLookup, BlakeTwo256, Block as BlockT, IdentifyAccount, NumberFor, OpaqueKeys, Verify,
};
#[cfg(any(feature = "std", test))]
pub use sp_runtime::BuildStorage;
use sp_runtime::{
	create_runtime_str, generic, impl_opaque_keys,
	transaction_validity::{TransactionSource, TransactionValidity},
	ApplyExtrinsicResult, MultiSignature,
};
pub use sp_runtime::{Perbill, Permill};
use sp_std::prelude::*;
#[cfg(feature = "std")]
use sp_version::NativeVersion;
use sp_version::RuntimeVersion;

// Make the WASM binary available.
#[cfg(feature = "std")]
include!(concat!(env!("OUT_DIR"), "/wasm_binary.rs"));

/// An index to a block.
pub type BlockNumber = u32;

/// Alias to 512-bit hash when used in the context of a transaction signature on the chain.
pub type Signature = MultiSignature;

/// Some way of identifying an account on the chain. We intentionally make it equivalent
/// to the public key of our transaction signing scheme.
pub type AccountId = <<Signature as Verify>::Signer as IdentifyAccount>::AccountId;

/// The type for looking up accounts. We don't expect more than 4 billion of them, but you
/// never know...
pub type AccountIndex = u32;

/// Index of a transaction in the chain.
pub type Index = u32;

/// Balance of an account.
pub type Balance = u128;

/// A hash of some data used by the chain.
pub type Hash = sp_core::H256;

/// Digest item type.
pub type DigestItem = generic::DigestItem<Hash>;

pub type FlipBalance = u128;

/// The type used as an epoch index.
pub type EpochIndex = u32;

/// Opaque types. These are used by the CLI to instantiate machinery that don't need to know
/// the specifics of the runtime. They can then be made to be agnostic over specific formats
/// of data like extrinsics, allowing for them to continue syncing the network through upgrades
/// to even the core data structures.
pub mod opaque {
	pub use sp_runtime::OpaqueExtrinsic as UncheckedExtrinsic;

	use super::*;

	/// Opaque block header type.
	pub type Header = generic::Header<BlockNumber, BlakeTwo256>;
	/// Opaque block type.
	pub type Block = generic::Block<Header, UncheckedExtrinsic>;
	/// Opaque block identifier type.
	pub type BlockId = generic::BlockId<Block>;

	impl_opaque_keys! {
		pub struct SessionKeys {
			pub aura: Aura,
			pub grandpa: Grandpa,
		}
	}
}

pub const VERSION: RuntimeVersion = RuntimeVersion {
	spec_name: create_runtime_str!("state-chain-node"),
	impl_name: create_runtime_str!("state-chain-node"),
	authoring_version: 1,
	spec_version: 100,
	impl_version: 1,
	apis: RUNTIME_API_VERSIONS,
	transaction_version: 1,
};

/// This determines the average expected block time that we are targeting.
/// Blocks will be produced at a minimum duration defined by `SLOT_DURATION`.
/// `SLOT_DURATION` is picked up by `pallet_timestamp` which is in turn picked
/// up by `pallet_aura` to implement `fn slot_duration()`.
///
/// Change this to adjust the block time.
pub const MILLISECS_PER_BLOCK: u64 = 6000;

pub const SLOT_DURATION: u64 = MILLISECS_PER_BLOCK;

// Time is measured by number of blocks.
pub const MINUTES: BlockNumber = 60_000 / (MILLISECS_PER_BLOCK as BlockNumber);
pub const HOURS: BlockNumber = MINUTES * 60;
pub const DAYS: BlockNumber = HOURS * 24;

/// The version information used to identify this runtime when compiled natively.
#[cfg(feature = "std")]
pub fn native_version() -> NativeVersion {
	NativeVersion {
		runtime_version: VERSION,
		can_author_with: Default::default(),
	}
}

parameter_types! {
	pub const MinAuctionSize: u32 = 2;
}

impl pallet_cf_auction::Config for Runtime {
	type Event = Event;
	type Amount = FlipBalance;
	type BidderProvider = pallet_cf_staking::Pallet<Self>;
	type AuctionIndex = u64;
	type Registrar = Session;
	type ValidatorId = AccountId;
	type MinAuctionSize = MinAuctionSize;
	type Handler = Vaults;
}

// FIXME: These would be changed
parameter_types! {
	pub const MinEpoch: BlockNumber = 1;
}

impl pallet_cf_validator::Config for Runtime {
	type Event = Event;
	type MinEpoch = MinEpoch;
	type EpochTransitionHandler = chainflip::ChainflipEpochTransitions;
	type ValidatorWeightInfo = weights::pallet_cf_validator::WeightInfo<Runtime>;
	type EpochIndex = EpochIndex;
	type Amount = FlipBalance;
	type Auction = Auction;
}

impl pallet_cf_vaults::Config for Runtime {
	type Event = Event;
	type EnsureWitnessed = pallet_cf_witnesser::EnsureWitnessed;
	type PublicKey = Vec<u8>;
	type Transaction = Vec<u8>;
	type RotationHandler = Auction;
	type Nonce = u64;
	type NonceProvider = NonceUnixTime<Self::Nonce, Timestamp>;
}

impl<LocalCall> SendTransactionTypes<LocalCall> for Runtime
where
	Call: From<LocalCall>,
{
	type Extrinsic = UncheckedExtrinsic;
	type OverarchingCall = Call;
}

impl pallet_session::Config for Runtime {
	type SessionHandler = <opaque::SessionKeys as OpaqueKeys>::KeyTypeIdProviders;
	type ShouldEndSession = Validator;
	type SessionManager = Validator;
	type Event = Event;
	type Keys = opaque::SessionKeys;
	type NextSessionRotation = Validator;
	type ValidatorId = <Self as frame_system::Config>::AccountId;
	type ValidatorIdOf = pallet_cf_validator::ValidatorOf<Self>;
	type DisabledValidatorsThreshold = ();
	type WeightInfo = pallet_session::weights::SubstrateWeight<Runtime>;
}

impl pallet_session::historical::Config for Runtime {
	type FullIdentification = ();
	type FullIdentificationOf = ();
}

const NORMAL_DISPATCH_RATIO: Perbill = Perbill::from_percent(75);

parameter_types! {
	pub const Version: RuntimeVersion = VERSION;
	pub const BlockHashCount: BlockNumber = 2400;
	/// We allow for 2 seconds of compute with a 6 second average block time.
	pub BlockWeights: frame_system::limits::BlockWeights = frame_system::limits::BlockWeights
		::with_sensible_defaults(2 * WEIGHT_PER_SECOND, NORMAL_DISPATCH_RATIO);
	pub BlockLength: frame_system::limits::BlockLength = frame_system::limits::BlockLength
		::max_with_normal_ratio(5 * 1024 * 1024, NORMAL_DISPATCH_RATIO);
	pub const SS58Prefix: u8 = 42;
}

// Configure FRAME pallets to include in runtime.

impl frame_system::Config for Runtime {
	/// The basic call filter to use in dispatchable.
	type BaseCallFilter = ();
	/// Block & extrinsics weights: base values and limits.
	type BlockWeights = BlockWeights;
	/// The maximum length of a block (in bytes).
	type BlockLength = BlockLength;
	/// The identifier used to distinguish between accounts.
	type AccountId = AccountId;
	/// The aggregated dispatch type that is available for extrinsics.
	type Call = Call;
	/// The lookup mechanism to get account ID from whatever is passed in dispatchers.
	type Lookup = AccountIdLookup<AccountId, ()>;
	/// The index type for storing how many extrinsics an account has signed.
	type Index = Index;
	/// The index type for blocks.
	type BlockNumber = BlockNumber;
	/// The type for hashing blocks and tries.
	type Hash = Hash;
	/// The hashing algorithm used.
	type Hashing = BlakeTwo256;
	/// The header type.
	type Header = generic::Header<BlockNumber, BlakeTwo256>;
	/// The ubiquitous event type.
	type Event = Event;
	/// The ubiquitous origin type.
	type Origin = Origin;
	/// Maximum number of block number to block hash mappings to keep (oldest pruned first).
	type BlockHashCount = BlockHashCount;
	/// The weight of database operations that the runtime can invoke.
	type DbWeight = RocksDbWeight;
	/// Version of the runtime.
	type Version = Version;
	/// Converts a module to the index of the module in `construct_runtime!`.
	///
	/// This type is being generated by `construct_runtime!`.
	type PalletInfo = PalletInfo;
	/// What to do if a new account is created.
	type OnNewAccount = ();
	/// What to do if an account is fully reaped from the system.
	type OnKilledAccount = pallet_cf_flip::BurnFlipAccount<Self>;
	/// The data to be stored in an account.
	type AccountData = ();
	/// Weight information for the extrinsics of this pallet.
	type SystemWeightInfo = ();
	/// This is used as an identifier of the chain. 42 is the generic substrate prefix.
	type SS58Prefix = SS58Prefix;
}

impl frame_system::offchain::SigningTypes for Runtime {
	type Public = <Signature as Verify>::Signer;
	type Signature = Signature;
}

impl pallet_aura::Config for Runtime {
	type AuthorityId = AuraId;
}

impl pallet_grandpa::Config for Runtime {
	type Event = Event;
	type Call = Call;

	type KeyOwnerProofSystem = Historical;

	type KeyOwnerProof =
		<Self::KeyOwnerProofSystem as KeyOwnerProofSystem<(KeyTypeId, GrandpaId)>>::Proof;

	type KeyOwnerIdentification = <Self::KeyOwnerProofSystem as KeyOwnerProofSystem<(
		KeyTypeId,
		GrandpaId,
	)>>::IdentificationTuple;

	type HandleEquivocation = ();

	type WeightInfo = ();
}

parameter_types! {
	pub OffencesWeightSoftLimit: Weight = Perbill::from_percent(60) * BlockWeights::get().max_block;
}

impl pallet_offences::Config for Runtime {
	type Event = Event;
	type IdentificationTuple = pallet_session::historical::IdentificationTuple<Self>;
	type OnOffenceHandler = ();
	type WeightSoftLimit = OffencesWeightSoftLimit;
}

parameter_types! {
	pub const MinimumPeriod: u64 = SLOT_DURATION / 2;
}

impl pallet_timestamp::Config for Runtime {
	/// A timestamp: milliseconds since the unix epoch.
	type Moment = u64;
	type OnTimestampSet = Aura;
	type MinimumPeriod = MinimumPeriod;
	type WeightInfo = ();
}

parameter_types! {
	/// The number of blocks back we should accept uncles
	pub const UncleGenerations: BlockNumber = 5;
}

impl pallet_authorship::Config for Runtime {
	type FindAuthor = pallet_session::FindAccountFromAuthorIndex<Self, Aura>;
	type UncleGenerations = UncleGenerations;
	type FilterUncle = ();
	type EventHandler = ();
}

parameter_types! {
	pub const ExistentialDeposit: u128 = 500;
}

impl pallet_cf_flip::Config for Runtime {
	type Event = Event;
	type Balance = FlipBalance;
	type ExistentialDeposit = ExistentialDeposit;
}

impl pallet_cf_witnesser::Config for Runtime {
	type Event = Event;
	type Origin = Origin;
	type Call = Call;
	type Epoch = EpochIndex;
	type ValidatorId = <Self as frame_system::Config>::AccountId;
	type EpochInfo = pallet_cf_validator::Pallet<Self>;
	type Amount = FlipBalance;
}

/// Claims go live 48 hours after registration, so we need to allow enough time beyond that.
const SECS_IN_AN_HOUR: u64 = 3600;
const REGISTRATION_DELAY: u64 = 48 * SECS_IN_AN_HOUR;

parameter_types! {
	/// 4 days. When a claim is signed, there needs to be enough time left to be able to cash it in.
	pub const MinClaimTTL: Duration = Duration::from_secs(2 * REGISTRATION_DELAY);
	/// 6 days.
	pub const ClaimTTL: Duration = Duration::from_secs(3 * REGISTRATION_DELAY);
}

impl pallet_cf_staking::Config for Runtime {
	type Event = Event;
	type Balance = FlipBalance;
	type Flip = Flip;
	type Nonce = u64;
	type EnsureWitnessed = pallet_cf_witnesser::EnsureWitnessed;
	type EpochInfo = pallet_cf_validator::Pallet<Runtime>;
	type TimeSource = Timestamp;
	type MinClaimTTL = MinClaimTTL;
	type ClaimTTL = ClaimTTL;
}

impl pallet_cf_governance::Config for Runtime {
	type Origin = Origin;
	type Call = Call;
	type Event = Event;
	type TimeSource = Timestamp;
	type EnsureGovernance = pallet_cf_governance::EnsureGovernance;
}

parameter_types! {
	pub const MintInterval: u32 = 10 * MINUTES;
}

impl pallet_cf_emissions::Config for Runtime {
	type Event = Event;
	type FlipBalance = FlipBalance;
	type Surplus = pallet_cf_flip::Surplus<Runtime>;
	type Issuance = pallet_cf_flip::FlipIssuance<Runtime>;
	type RewardsDistribution = pallet_cf_rewards::OnDemandRewardsDistribution<Runtime>;
	type MintInterval = MintInterval;
}

impl pallet_cf_rewards::Config for Runtime {
	type Event = Event;
}

parameter_types! {
	pub const TransactionByteFee: FlipBalance = 1_000_000;
}

impl pallet_transaction_payment::Config for Runtime {
	type OnChargeTransaction = pallet_cf_flip::FlipTransactionPayment<Self>;
	type TransactionByteFee = TransactionByteFee;
	type WeightToFee = IdentityFee<FlipBalance>;
	type FeeMultiplierUpdate = ();
}

impl pallet_cf_witnesser_api::Config for Runtime {
	type Call = Call;
	type Witnesser = Witnesser;
}

impl Chainflip for Runtime {
	type Amount = FlipBalance;
	type ValidatorId = <Self as frame_system::Config>::AccountId;
}

parameter_types! {
	pub const HeartbeatBlockInterval: u32 = 150;
	pub const ReputationPointPenalty: ReputationPenalty<BlockNumber> = ReputationPenalty { points: 1, blocks: 10 };
	pub const ReputationPointFloorAndCeiling: (i32, i32) = (-2880, 2880);
}

impl pallet_cf_reputation::Config for Runtime {
	type Event = Event;
	type ValidatorId = <Self as frame_system::Config>::AccountId;
	type Amount = FlipBalance;
	type HeartbeatBlockInterval = HeartbeatBlockInterval;
	type ReputationPointPenalty = ReputationPointPenalty;
	type ReputationPointFloorAndCeiling = ReputationPointFloorAndCeiling;
	type Slasher = ZeroSlasher<Self>;
	type EpochInfo = pallet_cf_validator::Pallet<Self>;
}

construct_runtime!(
	pub enum Runtime where
		Block = Block,
		NodeBlock = opaque::Block,
		UncheckedExtrinsic = UncheckedExtrinsic
	{
		System: frame_system::{Module, Call, Config, Storage, Event<T>},
		RandomnessCollectiveFlip: pallet_randomness_collective_flip::{Module, Call, Storage},
		Timestamp: pallet_timestamp::{Module, Call, Storage, Inherent},
		Flip: pallet_cf_flip::{Module, Event<T>, Storage, Config<T>},
		Emissions: pallet_cf_emissions::{Module, Event<T>, Config<T>},
		Rewards: pallet_cf_rewards::{Module, Call, Event<T>},
		Staking: pallet_cf_staking::{Module, Call, Storage, Event<T>, Config<T>},
		TransactionPayment: pallet_transaction_payment::{Module, Storage},
		Session: pallet_session::{Module, Storage, Event, Config<T>},
		Historical: session_historical::{Module},
		Witnesser: pallet_cf_witnesser::{Module, Call, Event<T>, Origin},
		WitnesserApi: pallet_cf_witnesser_api::{Module, Call},
		Auction: pallet_cf_auction::{Module, Call, Storage, Event<T>, Config},
		Validator: pallet_cf_validator::{Module, Call, Storage, Event<T>, Config<T>},
		Aura: pallet_aura::{Module, Config<T>},
		Authorship: pallet_authorship::{Module, Call, Storage, Inherent},
		Grandpa: pallet_grandpa::{Module, Call, Storage, Config, Event},
		Offences: pallet_offences::{Module, Call, Storage, Event},
<<<<<<< HEAD
		Governance: pallet_cf_governance::{Module, Call, Storage, Event<T>, Config<T>, Origin},
=======
		Vaults: pallet_cf_vaults::{Module, Call, Storage, Event<T>},
>>>>>>> 9f39c33e
		Reputation: pallet_cf_reputation::{Module, Call, Storage, Event<T>, Config<T>},
	}
);

/// The address format for describing accounts.
pub type Address = sp_runtime::MultiAddress<AccountId, ()>;
/// Block header type as expected by this runtime.
pub type Header = generic::Header<BlockNumber, BlakeTwo256>;
/// Block type as expected by this runtime.
pub type Block = generic::Block<Header, UncheckedExtrinsic>;
/// A Block signed with a Justification
pub type SignedBlock = generic::SignedBlock<Block>;
/// BlockId type as expected by this runtime.
pub type BlockId = generic::BlockId<Block>;
/// The SignedExtension to the basic transaction logic.
pub type SignedExtra = (
	frame_system::CheckSpecVersion<Runtime>,
	frame_system::CheckTxVersion<Runtime>,
	frame_system::CheckGenesis<Runtime>,
	frame_system::CheckEra<Runtime>,
	frame_system::CheckNonce<Runtime>,
	frame_system::CheckWeight<Runtime>,
);
/// Unchecked extrinsic type as expected by this runtime.
pub type UncheckedExtrinsic = generic::UncheckedExtrinsic<Address, Call, Signature, SignedExtra>;
/// Extrinsic type that has already been checked.
pub type CheckedExtrinsic = generic::CheckedExtrinsic<AccountId, Call, SignedExtra>;
/// Executive: handles dispatch to the various modules.
pub type Executive = frame_executive::Executive<
	Runtime,
	Block,
	frame_system::ChainContext<Runtime>,
	Runtime,
	AllModules,
>;

impl_runtime_apis! {

	impl sp_api::Core<Block> for Runtime {
		fn version() -> RuntimeVersion {
			VERSION
		}

		fn execute_block(block: Block) {
			Executive::execute_block(block)
		}

		fn initialize_block(header: &<Block as BlockT>::Header) {
			Executive::initialize_block(header)
		}
	}

	impl sp_api::Metadata<Block> for Runtime {
		fn metadata() -> OpaqueMetadata {
			Runtime::metadata().into()
		}
	}

	impl sp_block_builder::BlockBuilder<Block> for Runtime {
		fn apply_extrinsic(extrinsic: <Block as BlockT>::Extrinsic) -> ApplyExtrinsicResult {
			Executive::apply_extrinsic(extrinsic)
		}

		fn finalize_block() -> <Block as BlockT>::Header {
			Executive::finalize_block()
		}

		fn inherent_extrinsics(data: sp_inherents::InherentData) ->
			Vec<<Block as BlockT>::Extrinsic> {
			data.create_extrinsics()
		}

		fn check_inherents(
			block: Block,
			data: sp_inherents::InherentData,
		) -> sp_inherents::CheckInherentsResult {
			data.check_extrinsics(&block)
		}

		fn random_seed() -> <Block as BlockT>::Hash {
			RandomnessCollectiveFlip::random_seed()
		}
	}

	impl sp_transaction_pool::runtime_api::TaggedTransactionQueue<Block> for Runtime {
		fn validate_transaction(
			source: TransactionSource,
			tx: <Block as BlockT>::Extrinsic,
		) -> TransactionValidity {
			Executive::validate_transaction(source, tx)
		}
	}

	impl sp_offchain::OffchainWorkerApi<Block> for Runtime {
		fn offchain_worker(header: &<Block as BlockT>::Header) {
			Executive::offchain_worker(header)
		}
	}

	impl sp_consensus_aura::AuraApi<Block, AuraId> for Runtime {
		fn slot_duration() -> u64 {
			Aura::slot_duration()
		}

		fn authorities() -> Vec<AuraId> {
			Aura::authorities()
		}
	}

	impl sp_session::SessionKeys<Block> for Runtime {
		fn generate_session_keys(seed: Option<Vec<u8>>) -> Vec<u8> {
			opaque::SessionKeys::generate(seed)
		}

		fn decode_session_keys(
			encoded: Vec<u8>,
		) -> Option<Vec<(Vec<u8>, KeyTypeId)>> {
			opaque::SessionKeys::decode_into_raw_public_keys(&encoded)
		}
	}

	impl fg_primitives::GrandpaApi<Block> for Runtime {
		fn grandpa_authorities() -> GrandpaAuthorityList {
			Grandpa::grandpa_authorities()
		}

		fn submit_report_equivocation_unsigned_extrinsic(
			equivocation_proof: fg_primitives::EquivocationProof<
				<Block as BlockT>::Hash,
				NumberFor<Block>,
			>,
			key_owner_proof: fg_primitives::OpaqueKeyOwnershipProof,
		) -> Option<()> {
			let key_owner_proof = key_owner_proof.decode()?;

			Grandpa::submit_unsigned_equivocation_report(
				equivocation_proof,
				key_owner_proof,
			)
		}

		fn generate_key_ownership_proof(
			_set_id: fg_primitives::SetId,
			authority_id: GrandpaId,
		) -> Option<fg_primitives::OpaqueKeyOwnershipProof> {
			use codec::Encode;

			Historical::prove((fg_primitives::KEY_TYPE, authority_id))
				.map(|p| p.encode())
				.map(fg_primitives::OpaqueKeyOwnershipProof::new)
		}
	}

	impl frame_system_rpc_runtime_api::AccountNonceApi<Block, AccountId, Index> for Runtime {
		fn account_nonce(account: AccountId) -> Index {
			System::account_nonce(account)
		}
	}

	#[cfg(feature = "runtime-benchmarks")]
	impl frame_benchmarking::Benchmark<Block> for Runtime {
		fn dispatch_benchmark(
			config: frame_benchmarking::BenchmarkConfig
		) -> Result<Vec<frame_benchmarking::BenchmarkBatch>, sp_runtime::RuntimeString> {
			use frame_benchmarking::{Benchmarking, BenchmarkBatch, add_benchmark, TrackedStorageKey};

			use frame_system_benchmarking::Module as SystemBench;
			impl frame_system_benchmarking::Config for Runtime {}

			let whitelist: Vec<TrackedStorageKey> = vec![
				// Block Number
				hex_literal::hex!("26aa394eea5630e07c48ae0c9558cef702a5c1b19ab7a04f536c519aca4983ac").to_vec().into(),
				// Total Issuance
				hex_literal::hex!("c2261276cc9d1f8598ea4b6a74b15c2f57c875e4cff74148e4628f264b974c80").to_vec().into(),
				// Execution Phase
				hex_literal::hex!("26aa394eea5630e07c48ae0c9558cef7ff553b5a9862a516939d82b3d3d8661a").to_vec().into(),
				// Event Count
				hex_literal::hex!("26aa394eea5630e07c48ae0c9558cef70a98fdbe9ce6c55837576c60c7af3850").to_vec().into(),
				// System Events
				hex_literal::hex!("26aa394eea5630e07c48ae0c9558cef780d41e5e16056765bc8461851072c9d7").to_vec().into(),
			];

			let mut batches = Vec::<BenchmarkBatch>::new();
			let params = (&config, &whitelist);

			add_benchmark!(params, batches, frame_system, SystemBench::<Runtime>);
			add_benchmark!(params, batches, pallet_timestamp, Timestamp);
			add_benchmark!(params, batches, pallet_cf_validator, Validator);

			if batches.is_empty() { return Err("Benchmark not found for this pallet.".into()) }
			Ok(batches)
		}
	}
}<|MERGE_RESOLUTION|>--- conflicted
+++ resolved
@@ -457,11 +457,8 @@
 		Authorship: pallet_authorship::{Module, Call, Storage, Inherent},
 		Grandpa: pallet_grandpa::{Module, Call, Storage, Config, Event},
 		Offences: pallet_offences::{Module, Call, Storage, Event},
-<<<<<<< HEAD
 		Governance: pallet_cf_governance::{Module, Call, Storage, Event<T>, Config<T>, Origin},
-=======
 		Vaults: pallet_cf_vaults::{Module, Call, Storage, Event<T>},
->>>>>>> 9f39c33e
 		Reputation: pallet_cf_reputation::{Module, Call, Storage, Event<T>, Config<T>},
 	}
 );
