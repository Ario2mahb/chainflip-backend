--- conflicted
+++ resolved
@@ -441,11 +441,8 @@
 		Authorship: pallet_authorship::{Module, Call, Storage, Inherent},
 		Grandpa: pallet_grandpa::{Module, Call, Storage, Config, Event},
 		Offences: pallet_offences::{Module, Call, Storage, Event},
-<<<<<<< HEAD
 		Governance: pallet_cf_governance::{Module, Call, Storage, Event<T>, Config<T>, Origin},
-=======
 		Reputation: pallet_cf_reputation::{Module, Call, Storage, Event<T>, Config<T>},
->>>>>>> 1d6074a9
 	}
 );
 
