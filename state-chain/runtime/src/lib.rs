--- conflicted
+++ resolved
@@ -377,13 +377,9 @@
 		Sudo: pallet_sudo::{Module, Call, Config<T>, Storage, Event<T>},
 		Offences: pallet_offences::{Module, Call, Storage, Event},
 		Witness: pallet_cf_witness::{Module, Call, Event<T>, Origin},
-<<<<<<< HEAD
 		Staking: pallet_cf_staking::{Module, Call, Event<T>, Config<T>},
 		Flip: pallet_cf_flip::{Module, Event<T>, Config<T>},
-=======
-		StakeManager: pallet_cf_staking::{Module, Call, Event<T>},
 		Auction: pallet_cf_auction::{Module, Call, Storage, Event<T>},
->>>>>>> ba6c9a68
 	}
 );
 
