#![cfg_attr(not(feature = "std"), no_std)]
// `construct_runtime!` does a lot of recursion and requires us to increase the limit to 256.
#![recursion_limit = "256"]
mod chainflip;
pub mod constants;
use core::time::Duration;
pub use frame_support::{
	construct_runtime, debug, parameter_types,
	traits::{KeyOwnerProofSystem, Randomness},
	weights::{
		constants::{BlockExecutionWeight, ExtrinsicBaseWeight, RocksDbWeight, WEIGHT_PER_SECOND},
		IdentityFee, Weight,
	},
	StorageValue,
};
use frame_system::offchain::SendTransactionTypes;
use pallet_grandpa::fg_primitives;
use pallet_grandpa::{AuthorityId as GrandpaId, AuthorityList as GrandpaAuthorityList};
use pallet_session::historical as session_historical;
pub use pallet_timestamp::Call as TimestampCall;
use sp_api::impl_runtime_apis;
use sp_consensus_aura::sr25519::AuthorityId as AuraId;
use sp_core::{crypto::KeyTypeId, OpaqueMetadata};
use sp_runtime::traits::{
	AccountIdLookup, BlakeTwo256, Block as BlockT, IdentifyAccount, NumberFor, OpaqueKeys, Verify,
};

#[cfg(any(feature = "std", test))]
pub use sp_runtime::BuildStorage;
use sp_runtime::{
	create_runtime_str, generic, impl_opaque_keys,
	transaction_validity::{TransactionSource, TransactionValidity},
	ApplyExtrinsicResult, MultiSignature,
};
pub use sp_runtime::{Perbill, Permill};
use sp_std::prelude::*;
#[cfg(feature = "std")]
use sp_version::NativeVersion;
use sp_version::RuntimeVersion;

use crate::chainflip::{
	ChainflipEpochTransitions, ChainflipHeartbeat, ChainflipStakeHandler,
	ChainflipVaultRotationHandler,
};
use cf_traits::ChainflipAccountData;
pub use cf_traits::{BlockNumber, FlipBalance};
use constants::common::*;
use pallet_cf_flip::FlipSlasher;
use pallet_cf_reputation::ReputationPenalty;

// Make the WASM binary available.
#[cfg(feature = "std")]
include!(concat!(env!("OUT_DIR"), "/wasm_binary.rs"));

/// Alias to 512-bit hash when used in the context of a transaction signature on the chain.
pub type Signature = MultiSignature;

/// Some way of identifying an account on the chain. We intentionally make it equivalent
/// to the public key of our transaction signing scheme.
pub type AccountId = <<Signature as Verify>::Signer as IdentifyAccount>::AccountId;

/// The type for looking up accounts. We don't expect more than 4 billion of them, but you
/// never know...
pub type AccountIndex = u32;

/// Index of a transaction in the chain.
pub type Index = u32;

/// Balance of an account.
pub type Balance = u128;

/// A hash of some data used by the chain.
pub type Hash = sp_core::H256;

/// Digest item type.
pub type DigestItem = generic::DigestItem<Hash>;

/// Opaque types. These are used by the CLI to instantiate machinery that don't need to know
/// the specifics of the runtime. They can then be made to be agnostic over specific formats
/// of data like extrinsics, allowing for them to continue syncing the network through upgrades
/// to even the core data structures.
pub mod opaque {
	pub use sp_runtime::OpaqueExtrinsic as UncheckedExtrinsic;

	use super::*;

	/// Opaque block header type.
	pub type Header = generic::Header<BlockNumber, BlakeTwo256>;
	/// Opaque block type.
	pub type Block = generic::Block<Header, UncheckedExtrinsic>;
	/// Opaque block identifier type.
	pub type BlockId = generic::BlockId<Block>;

	impl_opaque_keys! {
		pub struct SessionKeys {
			pub aura: Aura,
			pub grandpa: Grandpa,
		}
	}
}

pub const VERSION: RuntimeVersion = RuntimeVersion {
	spec_name: create_runtime_str!("state-chain-node"),
	impl_name: create_runtime_str!("state-chain-node"),
	authoring_version: 1,
	spec_version: 100,
	impl_version: 1,
	apis: RUNTIME_API_VERSIONS,
	transaction_version: 1,
};

/// The version information used to identify this runtime when compiled natively.
#[cfg(feature = "std")]
pub fn native_version() -> NativeVersion {
	NativeVersion {
		runtime_version: VERSION,
		can_author_with: Default::default(),
	}
}

parameter_types! {
	pub const MinValidators: u32 = 1;
	pub const ActiveToBackupValidatorRatio: u32 = 3;
	pub const PercentageOfBackupValidatorsInEmergency: u32 = 30;
}

impl pallet_cf_auction::Config for Runtime {
	type Event = Event;
	type Amount = FlipBalance;
	type BidderProvider = pallet_cf_staking::Pallet<Self>;
	type Registrar = Session;
	type ValidatorId = AccountId;
	type MinValidators = MinValidators;
	type Handler = Vaults;
	type WeightInfo = pallet_cf_auction::weights::PalletWeight<Runtime>;
	type Online = Online;
	type ChainflipAccount = cf_traits::ChainflipAccountStore<Self>;
	type ActiveToBackupValidatorRatio = ActiveToBackupValidatorRatio;
	type EmergencyRotation = Validator;
	type PercentageOfBackupValidatorsInEmergency = PercentageOfBackupValidatorsInEmergency;
}

// FIXME: These would be changed
parameter_types! {
	pub const MinEpoch: BlockNumber = 1;
	pub const EmergencyRotationPercentageTrigger: u8 = 80;
}

impl pallet_cf_validator::Config for Runtime {
	type Event = Event;
	type MinEpoch = MinEpoch;
	type EpochTransitionHandler = ChainflipEpochTransitions;
	type ValidatorWeightInfo = pallet_cf_validator::weights::PalletWeight<Runtime>;
	type Amount = FlipBalance;
	type Auctioneer = Auction;
	type EmergencyRotationPercentageTrigger = EmergencyRotationPercentageTrigger;
}

impl pallet_cf_environment::Config for Runtime {
	type Event = Event;
}

impl pallet_cf_vaults::Config for Runtime {
	type Event = Event;
	type EpochInfo = Validator;
	type RotationHandler = ChainflipVaultRotationHandler;
	type OfflineReporter = Reputation;
	type SigningContext = chainflip::EthereumSigningContext;
	type ThresholdSigner = EthereumThresholdSigner;
}

impl<LocalCall> SendTransactionTypes<LocalCall> for Runtime
where
	Call: From<LocalCall>,
{
	type Extrinsic = UncheckedExtrinsic;
	type OverarchingCall = Call;
}

impl pallet_session::Config for Runtime {
	type SessionHandler = <opaque::SessionKeys as OpaqueKeys>::KeyTypeIdProviders;
	type ShouldEndSession = Validator;
	type SessionManager = Validator;
	type Event = Event;
	type Keys = opaque::SessionKeys;
	type NextSessionRotation = Validator;
	type ValidatorId = <Self as frame_system::Config>::AccountId;
	type ValidatorIdOf = pallet_cf_validator::ValidatorOf<Self>;
	type DisabledValidatorsThreshold = ();
	type WeightInfo = pallet_session::weights::SubstrateWeight<Runtime>;
}

impl pallet_session::historical::Config for Runtime {
	type FullIdentification = ();
	type FullIdentificationOf = ();
}

const NORMAL_DISPATCH_RATIO: Perbill = Perbill::from_percent(75);

parameter_types! {
	pub const Version: RuntimeVersion = VERSION;
	pub const BlockHashCount: BlockNumber = 2400;
	/// We allow for 2 seconds of compute with a 6 second average block time.
	pub BlockWeights: frame_system::limits::BlockWeights = frame_system::limits::BlockWeights
		::with_sensible_defaults(2 * WEIGHT_PER_SECOND, NORMAL_DISPATCH_RATIO);
	pub BlockLength: frame_system::limits::BlockLength = frame_system::limits::BlockLength
		::max_with_normal_ratio(5 * 1024 * 1024, NORMAL_DISPATCH_RATIO);
	pub const SS58Prefix: u8 = 42;
}

// Configure FRAME pallets to include in runtime.

impl frame_system::Config for Runtime {
	/// The basic call filter to use in dispatchable.
	type BaseCallFilter = ();
	/// Block & extrinsics weights: base values and limits.
	type BlockWeights = BlockWeights;
	/// The maximum length of a block (in bytes).
	type BlockLength = BlockLength;
	/// The identifier used to distinguish between accounts.
	type AccountId = AccountId;
	/// The aggregated dispatch type that is available for extrinsics.
	type Call = Call;
	/// The lookup mechanism to get account ID from whatever is passed in dispatchers.
	type Lookup = AccountIdLookup<AccountId, ()>;
	/// The index type for storing how many extrinsics an account has signed.
	type Index = Index;
	/// The index type for blocks.
	type BlockNumber = BlockNumber;
	/// The type for hashing blocks and tries.
	type Hash = Hash;
	/// The hashing algorithm used.
	type Hashing = BlakeTwo256;
	/// The header type.
	type Header = generic::Header<BlockNumber, BlakeTwo256>;
	/// The ubiquitous event type.
	type Event = Event;
	/// The ubiquitous origin type.
	type Origin = Origin;
	/// Maximum number of block number to block hash mappings to keep (oldest pruned first).
	type BlockHashCount = BlockHashCount;
	/// The weight of database operations that the runtime can invoke.
	type DbWeight = RocksDbWeight;
	/// Version of the runtime.
	type Version = Version;
	/// Converts a module to the index of the module in `construct_runtime!`.
	///
	/// This type is being generated by `construct_runtime!`.
	type PalletInfo = PalletInfo;
	/// What to do if a new account is created.
	type OnNewAccount = ();
	/// What to do if an account is fully reaped from the system.
	type OnKilledAccount = pallet_cf_flip::BurnFlipAccount<Self>;
	/// The data to be stored in an account.
	type AccountData = ChainflipAccountData;
	/// Weight information for the extrinsics of this pallet.
	type SystemWeightInfo = ();
	/// This is used as an identifier of the chain. 42 is the generic substrate prefix.
	type SS58Prefix = SS58Prefix;
}

impl frame_system::offchain::SigningTypes for Runtime {
	type Public = <Signature as Verify>::Signer;
	type Signature = Signature;
}

impl pallet_aura::Config for Runtime {
	type AuthorityId = AuraId;
}

impl pallet_grandpa::Config for Runtime {
	type Event = Event;
	type Call = Call;

	type KeyOwnerProofSystem = Historical;

	type KeyOwnerProof =
		<Self::KeyOwnerProofSystem as KeyOwnerProofSystem<(KeyTypeId, GrandpaId)>>::Proof;

	type KeyOwnerIdentification = <Self::KeyOwnerProofSystem as KeyOwnerProofSystem<(
		KeyTypeId,
		GrandpaId,
	)>>::IdentificationTuple;

	type HandleEquivocation = ();

	type WeightInfo = ();
}

parameter_types! {
	pub OffencesWeightSoftLimit: Weight = Perbill::from_percent(60) * BlockWeights::get().max_block;
}

impl pallet_offences::Config for Runtime {
	type Event = Event;
	type IdentificationTuple = pallet_session::historical::IdentificationTuple<Self>;
	type OnOffenceHandler = ();
	type WeightSoftLimit = OffencesWeightSoftLimit;
}

parameter_types! {
	pub const MinimumPeriod: u64 = SLOT_DURATION / 2;
}

impl pallet_timestamp::Config for Runtime {
	/// A timestamp: milliseconds since the unix epoch.
	type Moment = u64;
	type OnTimestampSet = Aura;
	type MinimumPeriod = MinimumPeriod;
	type WeightInfo = ();
}

parameter_types! {
	/// The number of blocks back we should accept uncles
	pub const UncleGenerations: BlockNumber = 5;
}

impl pallet_authorship::Config for Runtime {
	type FindAuthor = pallet_session::FindAccountFromAuthorIndex<Self, Aura>;
	type UncleGenerations = UncleGenerations;
	type FilterUncle = ();
	type EventHandler = ();
}

parameter_types! {
	pub const ExistentialDeposit: u128 = 500;
	pub const BlocksPerDay: u32 = DAYS;
}

impl pallet_cf_flip::Config for Runtime {
	type Event = Event;
	type Balance = FlipBalance;
	type ExistentialDeposit = ExistentialDeposit;
	type EnsureGovernance = pallet_cf_governance::EnsureGovernance;
	type BlocksPerDay = BlocksPerDay;
	type StakeHandler = ChainflipStakeHandler;
	type WeightInfo = pallet_cf_flip::weights::PalletWeight<Runtime>;
}

impl pallet_cf_witnesser::Config for Runtime {
	type Event = Event;
	type Origin = Origin;
	type Call = Call;
	type ValidatorId = <Self as frame_system::Config>::AccountId;
	type EpochInfo = pallet_cf_validator::Pallet<Self>;
	type Amount = FlipBalance;
}

parameter_types! {
	/// 4 days. When a claim is signed, there needs to be enough time left to be able to cash it in.
	pub const MinClaimTTL: Duration = Duration::from_secs(2 * REGISTRATION_DELAY);
	/// 6 days.
	pub const ClaimTTL: Duration = Duration::from_secs(3 * REGISTRATION_DELAY);
}

impl pallet_cf_staking::Config for Runtime {
	type Event = Event;
	type Balance = FlipBalance;
	type StakerId = AccountId;
	type Flip = Flip;
	type EpochInfo = pallet_cf_validator::Pallet<Runtime>;
	type NonceProvider = Vaults;
	type SigningContext = chainflip::EthereumSigningContext;
	type ThresholdSigner = EthereumThresholdSigner;
	type TimeSource = Timestamp;
	type MinClaimTTL = MinClaimTTL;
	type ClaimTTL = ClaimTTL;
	type WeightInfo = pallet_cf_staking::weights::PalletWeight<Runtime>;
}

impl pallet_cf_governance::Config for Runtime {
	type Origin = Origin;
	type Call = Call;
	type Event = Event;
	type TimeSource = Timestamp;
	type EnsureGovernance = pallet_cf_governance::EnsureGovernance;
	type WeightInfo = pallet_cf_governance::weights::PalletWeight<Runtime>;
}

parameter_types! {
	pub const MintInterval: u32 = 10 * MINUTES;
}

impl pallet_cf_emissions::Config for Runtime {
	type Event = Event;
	type FlipBalance = FlipBalance;
	type Surplus = pallet_cf_flip::Surplus<Runtime>;
	type Issuance = pallet_cf_flip::FlipIssuance<Runtime>;
	type RewardsDistribution = pallet_cf_rewards::OnDemandRewardsDistribution<Runtime>;
	type BlocksPerDay = BlocksPerDay;
	type MintInterval = MintInterval;
}

impl pallet_cf_rewards::Config for Runtime {
	type Event = Event;
}

parameter_types! {
	pub const TransactionByteFee: FlipBalance = 1_000_000;
}

impl pallet_transaction_payment::Config for Runtime {
	type OnChargeTransaction = pallet_cf_flip::FlipTransactionPayment<Self>;
	type TransactionByteFee = TransactionByteFee;
	type WeightToFee = IdentityFee<FlipBalance>;
	type FeeMultiplierUpdate = ();
}

impl pallet_cf_witnesser_api::Config for Runtime {
	type Call = Call;
	type Witnesser = Witnesser;
}

parameter_types! {
	pub const HeartbeatBlockInterval: u32 = 150;
	pub const ReputationPointPenalty: ReputationPenalty<BlockNumber> = ReputationPenalty { points: 1, blocks: 10 };
	pub const ReputationPointFloorAndCeiling: (i32, i32) = (-2880, 2880);
}

impl pallet_cf_reputation::Config for Runtime {
	type Event = Event;
	type HeartbeatBlockInterval = HeartbeatBlockInterval;
	type ReputationPointPenalty = ReputationPointPenalty;
	type ReputationPointFloorAndCeiling = ReputationPointFloorAndCeiling;
	type Slasher = FlipSlasher<Self>;
	type EpochInfo = pallet_cf_validator::Pallet<Self>;
}

impl pallet_cf_online::Config for Runtime {
	type Event = Event;
	type HeartbeatBlockInterval = HeartbeatBlockInterval;
	type Heartbeat = ChainflipHeartbeat;
	type EpochInfo = pallet_cf_validator::Pallet<Self>;
}

use frame_support::instances::Instance0;

impl pallet_cf_threshold_signature::Config<Instance0> for Runtime {
	type Event = Event;
	type SignerNomination = chainflip::BasicSignerNomination;
	type TargetChain = cf_chains::Ethereum;
	type SigningContext = chainflip::EthereumSigningContext;
	type KeyProvider = chainflip::EthereumKeyProvider;
	type OfflineReporter = Reputation;
}

parameter_types! {
	pub const EthereumSigningTimeout: BlockNumber = 5;
	pub const EthereumTransmissionTimeout: BlockNumber = 10 * MINUTES;
}

impl pallet_cf_broadcast::Config<Instance0> for Runtime {
	type Event = Event;
	type TargetChain = cf_chains::Ethereum;
	type BroadcastConfig = chainflip::EthereumBroadcastConfig;
	type SignerNomination = chainflip::BasicSignerNomination;
	type OfflineReporter = Reputation;
	type SigningTimeout = EthereumSigningTimeout;
	type TransmissionTimeout = EthereumTransmissionTimeout;
}

construct_runtime!(
	pub enum Runtime where
		Block = Block,
		NodeBlock = opaque::Block,
		UncheckedExtrinsic = UncheckedExtrinsic
	{
		System: frame_system::{Module, Call, Config, Storage, Event<T>},
		RandomnessCollectiveFlip: pallet_randomness_collective_flip::{Module, Call, Storage},
		Timestamp: pallet_timestamp::{Module, Call, Storage, Inherent},
		Environment: pallet_cf_environment::{Module, Call, Event<T>, Config},
		Flip: pallet_cf_flip::{Module, Event<T>, Storage, Config<T>},
		Emissions: pallet_cf_emissions::{Module, Event<T>, Storage, Config},
		Rewards: pallet_cf_rewards::{Module, Call, Event<T>},
		Staking: pallet_cf_staking::{Module, Call, Storage, Event<T>, Config<T>},
		TransactionPayment: pallet_transaction_payment::{Module, Storage},
		Session: pallet_session::{Module, Storage, Event, Config<T>},
		Historical: session_historical::{Module},
		Witnesser: pallet_cf_witnesser::{Module, Call, Event<T>, Origin},
		WitnesserApi: pallet_cf_witnesser_api::{Module, Call},
		Auction: pallet_cf_auction::{Module, Call, Storage, Event<T>, Config<T>},
		Validator: pallet_cf_validator::{Module, Call, Storage, Event<T>, Config<T>},
		Aura: pallet_aura::{Module, Config<T>},
		Authorship: pallet_authorship::{Module, Call, Storage, Inherent},
		Grandpa: pallet_grandpa::{Module, Call, Storage, Config, Event},
		Offences: pallet_offences::{Module, Call, Storage, Event},
		Governance: pallet_cf_governance::{Module, Call, Storage, Event<T>, Config<T>, Origin},
		Vaults: pallet_cf_vaults::{Module, Call, Storage, Event<T>, Config},
		Online: pallet_cf_online::{Module, Call, Storage, Event<T>,},
		Reputation: pallet_cf_reputation::{Module, Call, Storage, Event<T>, Config<T>},
		EthereumThresholdSigner: pallet_cf_threshold_signature::<Instance0>::{Module, Call, Storage, Event<T>},
		EthereumBroadcaster: pallet_cf_broadcast::<Instance0>::{Module, Call, Storage, Event<T>},
	}
);

/// The address format for describing accounts.
pub type Address = sp_runtime::MultiAddress<AccountId, ()>;
/// Block header type as expected by this runtime.
pub type Header = generic::Header<BlockNumber, BlakeTwo256>;
/// Block type as expected by this runtime.
pub type Block = generic::Block<Header, UncheckedExtrinsic>;
/// A Block signed with a Justification
pub type SignedBlock = generic::SignedBlock<Block>;
/// BlockId type as expected by this runtime.
pub type BlockId = generic::BlockId<Block>;
/// The SignedExtension to the basic transaction logic.
pub type SignedExtra = (
	frame_system::CheckSpecVersion<Runtime>,
	frame_system::CheckTxVersion<Runtime>,
	frame_system::CheckGenesis<Runtime>,
	frame_system::CheckEra<Runtime>,
	frame_system::CheckNonce<Runtime>,
	frame_system::CheckWeight<Runtime>,
);
/// Unchecked extrinsic type as expected by this runtime.
pub type UncheckedExtrinsic = generic::UncheckedExtrinsic<Address, Call, Signature, SignedExtra>;
/// Extrinsic type that has already been checked.
pub type CheckedExtrinsic = generic::CheckedExtrinsic<AccountId, Call, SignedExtra>;
/// Executive: handles dispatch to the various modules.
pub type Executive = frame_executive::Executive<
	Runtime,
	Block,
	frame_system::ChainContext<Runtime>,
	Runtime,
	AllModules,
>;

impl_runtime_apis! {

	impl sp_api::Core<Block> for Runtime {
		fn version() -> RuntimeVersion {
			VERSION
		}

		fn execute_block(block: Block) {
			Executive::execute_block(block)
		}

		fn initialize_block(header: &<Block as BlockT>::Header) {
			Executive::initialize_block(header)
		}
	}

	impl sp_api::Metadata<Block> for Runtime {
		fn metadata() -> OpaqueMetadata {
			Runtime::metadata().into()
		}
	}

	impl sp_block_builder::BlockBuilder<Block> for Runtime {
		fn apply_extrinsic(extrinsic: <Block as BlockT>::Extrinsic) -> ApplyExtrinsicResult {
			Executive::apply_extrinsic(extrinsic)
		}

		fn finalize_block() -> <Block as BlockT>::Header {
			Executive::finalize_block()
		}

		fn inherent_extrinsics(data: sp_inherents::InherentData) ->
			Vec<<Block as BlockT>::Extrinsic> {
			data.create_extrinsics()
		}

		fn check_inherents(
			block: Block,
			data: sp_inherents::InherentData,
		) -> sp_inherents::CheckInherentsResult {
			data.check_extrinsics(&block)
		}

		fn random_seed() -> <Block as BlockT>::Hash {
			RandomnessCollectiveFlip::random_seed()
		}
	}

	impl sp_transaction_pool::runtime_api::TaggedTransactionQueue<Block> for Runtime {
		fn validate_transaction(
			source: TransactionSource,
			tx: <Block as BlockT>::Extrinsic,
		) -> TransactionValidity {
			Executive::validate_transaction(source, tx)
		}
	}

	impl sp_offchain::OffchainWorkerApi<Block> for Runtime {
		fn offchain_worker(header: &<Block as BlockT>::Header) {
			Executive::offchain_worker(header)
		}
	}

	impl sp_consensus_aura::AuraApi<Block, AuraId> for Runtime {
		fn slot_duration() -> u64 {
			Aura::slot_duration()
		}

		fn authorities() -> Vec<AuraId> {
			Aura::authorities()
		}
	}

	impl sp_session::SessionKeys<Block> for Runtime {
		fn generate_session_keys(seed: Option<Vec<u8>>) -> Vec<u8> {
			opaque::SessionKeys::generate(seed)
		}

		fn decode_session_keys(
			encoded: Vec<u8>,
		) -> Option<Vec<(Vec<u8>, KeyTypeId)>> {
			opaque::SessionKeys::decode_into_raw_public_keys(&encoded)
		}
	}

	impl fg_primitives::GrandpaApi<Block> for Runtime {
		fn grandpa_authorities() -> GrandpaAuthorityList {
			Grandpa::grandpa_authorities()
		}

		fn submit_report_equivocation_unsigned_extrinsic(
			equivocation_proof: fg_primitives::EquivocationProof<
				<Block as BlockT>::Hash,
				NumberFor<Block>,
			>,
			key_owner_proof: fg_primitives::OpaqueKeyOwnershipProof,
		) -> Option<()> {
			let key_owner_proof = key_owner_proof.decode()?;

			Grandpa::submit_unsigned_equivocation_report(
				equivocation_proof,
				key_owner_proof,
			)
		}

		fn generate_key_ownership_proof(
			_set_id: fg_primitives::SetId,
			authority_id: GrandpaId,
		) -> Option<fg_primitives::OpaqueKeyOwnershipProof> {
			use codec::Encode;

			Historical::prove((fg_primitives::KEY_TYPE, authority_id))
				.map(|p| p.encode())
				.map(fg_primitives::OpaqueKeyOwnershipProof::new)
		}
	}

	impl frame_system_rpc_runtime_api::AccountNonceApi<Block, AccountId, Index> for Runtime {
		fn account_nonce(account: AccountId) -> Index {
			System::account_nonce(account)
		}
	}

	#[cfg(feature = "runtime-benchmarks")]
	impl frame_benchmarking::Benchmark<Block> for Runtime {
		fn dispatch_benchmark(
			config: frame_benchmarking::BenchmarkConfig
		) -> Result<Vec<frame_benchmarking::BenchmarkBatch>, sp_runtime::RuntimeString> {
			use frame_benchmarking::{Benchmarking, BenchmarkBatch, add_benchmark, TrackedStorageKey};

			use frame_system_benchmarking::Module as SystemBench;
			impl frame_system_benchmarking::Config for Runtime {}

			let whitelist: Vec<TrackedStorageKey> = vec![
				// Block Number
				hex_literal::hex!("26aa394eea5630e07c48ae0c9558cef702a5c1b19ab7a04f536c519aca4983ac").to_vec().into(),
				// Total Issuance
				hex_literal::hex!("c2261276cc9d1f8598ea4b6a74b15c2f57c875e4cff74148e4628f264b974c80").to_vec().into(),
				// Execution Phase
				hex_literal::hex!("26aa394eea5630e07c48ae0c9558cef7ff553b5a9862a516939d82b3d3d8661a").to_vec().into(),
				// Event Count
				hex_literal::hex!("26aa394eea5630e07c48ae0c9558cef70a98fdbe9ce6c55837576c60c7af3850").to_vec().into(),
				// System Events
				hex_literal::hex!("26aa394eea5630e07c48ae0c9558cef780d41e5e16056765bc8461851072c9d7").to_vec().into(),
			];

			let mut batches = Vec::<BenchmarkBatch>::new();
			let params = (&config, &whitelist);

			add_benchmark!(params, batches, frame_system, SystemBench::<Runtime>);
			add_benchmark!(params, batches, pallet_timestamp, Timestamp);
			add_benchmark!(params, batches, pallet_cf_validator, Validator);
			add_benchmark!(params, batches, pallet_cf_auction, Auction);
<<<<<<< HEAD
			add_benchmark!(params, batches, pallet_cf_staking, Staking);
=======
			add_benchmark!(params, batches, pallet_cf_flip, Flip);
>>>>>>> 9996912c
			add_benchmark!(params, batches, pallet_cf_governance, Governance);

			if batches.is_empty() { return Err("Benchmark not found for this pallet.".into()) }
			Ok(batches)
		}
	}
}<|MERGE_RESOLUTION|>--- conflicted
+++ resolved
@@ -678,11 +678,8 @@
 			add_benchmark!(params, batches, pallet_timestamp, Timestamp);
 			add_benchmark!(params, batches, pallet_cf_validator, Validator);
 			add_benchmark!(params, batches, pallet_cf_auction, Auction);
-<<<<<<< HEAD
 			add_benchmark!(params, batches, pallet_cf_staking, Staking);
-=======
 			add_benchmark!(params, batches, pallet_cf_flip, Flip);
->>>>>>> 9996912c
 			add_benchmark!(params, batches, pallet_cf_governance, Governance);
 
 			if batches.is_empty() { return Err("Benchmark not found for this pallet.".into()) }
