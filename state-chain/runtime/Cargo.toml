[package]
authors = ['Chainflip Team <https://github.com/chainflip-io>']
edition = '2018'
homepage = 'https://chainflip.io'
license = '<TODO>'
name = 'state-chain-runtime'
repository = 'https://github.com/chainflip-io/chainflip-backend'
version = '0.1.0'

[package.metadata.docs.rs]
targets = ['x86_64-unknown-linux-gnu']

[build-dependencies]
substrate-wasm-builder = '3.0.0'

# alias "parity-scale-code" to "codec"
[dependencies.codec]
default-features = false
features = ['derive']
package = 'parity-scale-codec'
version = '2.0'

[dependencies]
hex-literal = {optional = true, version = '0.3.1'}
serde = {features = ['derive'], optional = true, version = '1.0.119'}

# Chainflip dependencies
cf-traits = { path = "../traits", default-features = false }
pallet-cf-validator = { path = "../pallets/cf-validator", default-features = false }
pallet-cf-staking = { path = "../pallets/cf-staking", default-features = false }
pallet-cf-witnesser = { path = "../pallets/cf-witnesser", default-features = false}
pallet-cf-flip = { path = "../pallets/cf-flip", default-features = false }
pallet-cf-auction = { path = "../pallets/cf-auction", default-features = false }
pallet-cf-emissions = { path = "../pallets/cf-emissions", default-features = false }
pallet-cf-rewards = { path = "../pallets/cf-rewards", default-features = false }
<<<<<<< HEAD
pallet-cf-witness-api = { path = "../pallets/cf-witness-api", default-features = false }
pallet-cf-vaults = { path = "../pallets/cf-vaults", default-features = false }
=======
pallet-cf-witnesser-api = { path = "../pallets/cf-witnesser-api", default-features = false }
pallet-cf-reputation = { path = "../pallets/cf-reputation", default-features = false }
>>>>>>> d2b5ae1a

# Substrate dependencies
frame-benchmarking = {default-features = false, optional = true, version = '3.0.0'}
frame-executive = {default-features = false, version = '3.0.0'}
frame-support = {default-features = false, version = '3.0.0'}
frame-system = {default-features = false, version = '3.0.0'}
frame-system-benchmarking = {default-features = false, optional = true, version = '3.0.0'}
frame-system-rpc-runtime-api = {default-features = false, version = '3.0.0'}
pallet-aura = {default-features = false, version = '3.0.0'}
pallet-authorship = {default-features = false, version = '3.0.0'}
pallet-grandpa = {default-features = false, version = '3.0.0'}
pallet-offences = {default-features = false, version = '3.0.0'}
pallet-randomness-collective-flip = {default-features = false, version = '3.0.0'}
pallet-session = {default-features = false, version = '3.0.0', features = ['historical']}
pallet-sudo = {default-features = false, version = '3.0.0'}
pallet-timestamp = {default-features = false, version = '3.0.0'}
pallet-transaction-payment = {default-features = false, version = '3.0.0'}
sp-api = {default-features = false, version = '3.0.0'}
sp-block-builder = {default-features = false, version = '3.0.0'}
sp-consensus-aura = {default-features = false, version = '0.9.0'}
sp-core = {default-features = false, version = '3.0.0'}
sp-inherents = {default-features = false, version = '3.0.0'}
sp-offchain = {default-features = false, version = '3.0.0'}
sp-runtime = {default-features = false, version = '3.0.0'}
sp-session = {default-features = false, version = '3.0.0'}
sp-std = {default-features = false, version = '3.0.0'}
sp-transaction-pool = {default-features = false, version = '3.0.0'}
sp-version = {default-features = false, version = '3.0.0'}

[features]
default = ['std']
runtime-benchmarks = [
  'hex-literal',
  'frame-benchmarking',
  'frame-support/runtime-benchmarks',
  'frame-system-benchmarking',
  'frame-system/runtime-benchmarks',
  'pallet-timestamp/runtime-benchmarks',
  'sp-runtime/runtime-benchmarks',
  'pallet-cf-witnesser/runtime-benchmarks',
  'pallet-cf-validator/runtime-benchmarks',
]
std = [
  'cf-traits/std',
  'codec/std',
  'serde',
  'frame-executive/std',
  'frame-support/std',
  'frame-system/std',
  'frame-system-rpc-runtime-api/std',
  'pallet-aura/std',
  'pallet-authorship/std',
  'pallet-grandpa/std',
  'pallet-offences/std',
  'pallet-randomness-collective-flip/std',
  'pallet-session/std',
  'pallet-sudo/std',
  'pallet-timestamp/std',
  'pallet-transaction-payment/std',
  'sp-api/std',
  'sp-block-builder/std',
  'sp-consensus-aura/std',
  'sp-core/std',
  'sp-inherents/std',
  'sp-offchain/std',
  'sp-runtime/std',
  'sp-session/std',
  'sp-std/std',
  'sp-transaction-pool/std',
  'sp-version/std',
  'pallet-cf-validator/std',
  'pallet-cf-staking/std',
  'pallet-cf-witnesser/std',
  'pallet-cf-flip/std',
  'pallet-cf-auction/std',
  'pallet-cf-emissions/std',
  'pallet-cf-rewards/std',
<<<<<<< HEAD
  'pallet-cf-witness-api/std',
  'pallet-cf-vaults/std',
=======
  'pallet-cf-witnesser-api/std',
>>>>>>> d2b5ae1a
]<|MERGE_RESOLUTION|>--- conflicted
+++ resolved
@@ -33,13 +33,9 @@
 pallet-cf-auction = { path = "../pallets/cf-auction", default-features = false }
 pallet-cf-emissions = { path = "../pallets/cf-emissions", default-features = false }
 pallet-cf-rewards = { path = "../pallets/cf-rewards", default-features = false }
-<<<<<<< HEAD
-pallet-cf-witness-api = { path = "../pallets/cf-witness-api", default-features = false }
-pallet-cf-vaults = { path = "../pallets/cf-vaults", default-features = false }
-=======
 pallet-cf-witnesser-api = { path = "../pallets/cf-witnesser-api", default-features = false }
 pallet-cf-reputation = { path = "../pallets/cf-reputation", default-features = false }
->>>>>>> d2b5ae1a
+pallet-cf-vaults = { path = "../pallets/cf-vaults", default-features = false }
 
 # Substrate dependencies
 frame-benchmarking = {default-features = false, optional = true, version = '3.0.0'}
@@ -116,11 +112,8 @@
   'pallet-cf-flip/std',
   'pallet-cf-auction/std',
   'pallet-cf-emissions/std',
+  'pallet-cf-reputation/std',
   'pallet-cf-rewards/std',
-<<<<<<< HEAD
-  'pallet-cf-witness-api/std',
+  'pallet-cf-witnesser-api/std',
   'pallet-cf-vaults/std',
-=======
-  'pallet-cf-witnesser-api/std',
->>>>>>> d2b5ae1a
 ]